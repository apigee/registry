// Copyright 2021 Google LLC. All Rights Reserved.
//
// Licensed under the Apache License, Version 2.0 (the "License");
// you may not use this file except in compliance with the License.
// You may obtain a copy of the License at
//
//    http://www.apache.org/licenses/LICENSE-2.0
//
// Unless required by applicable law or agreed to in writing, software
// distributed under the License is distributed on an "AS IS" BASIS,
// WITHOUT WARRANTIES OR CONDITIONS OF ANY KIND, either express or implied.
// See the License for the specific language governing permissions and
// limitations under the License.

syntax = "proto3";

package google.cloud.apigeeregistry.v1;

import "google/api/field_behavior.proto";
import "google/api/resource.proto";
import "google/protobuf/timestamp.proto";

option java_package = "com.google.cloud.apigeeregistry.v1";
option java_multiple_files = true;
option java_outer_classname = "AdminModelsProto";
option go_package = "github.com/apigee/registry/rpc;rpc";

<<<<<<< HEAD
// BuildInfo describes a server build.
message BuildInfo {
  // Version of Go that produced this binary.
  string go_version = 1;

  // The main package path.
  string path = 2;

  // A module used to create the build.
  message Module {
    // The module path.
    string path = 1;
    // The module version.
    string version = 2;
    // The module checksum.
    string sum = 3;
    // An optional replacement for the module
    Module replacement = 4;
  }

  // The main module.
  Module main = 3;

  // The dependencies of the build.
  repeated Module dependencies = 4;

  // A setting (key-value pair) associated with the build.
  message Setting {
    // The key used to store the setting.
    string key = 1;
    // The value of the setting.
    string value = 2;
  }

  // Settings associated with the build.
  repeated Setting settings = 5;
}

=======
>>>>>>> 571df50b
// Status represents the status of the service.
message Status {
  // A string describing the status.
  string message = 1;
<<<<<<< HEAD

  // Information about the build of the server.
  BuildInfo buildinfo = 2;
=======
>>>>>>> 571df50b
}

// Storage describes the data stored by the service.
message Storage {
  // A string describing the storage backend.
  string description = 1;

  // A description of a collection in the backend database.
  message Collection {
    // The name of the collection.
    string name = 1;

    // The number of entries in the collection. 
    int64 count = 2;
  }

  // A list of collections in the storage backend.
<<<<<<< HEAD
=======
  // Collections are listed in alphabetical order.
>>>>>>> 571df50b
  repeated Collection collections = 2;
}

// A Project is a top-level description of a collection of APIs.
// Typically there would be one project for an entire organization.
// Note: in a Google Cloud deployment, this resource and associated methods
// will be omitted and its children will instead be associated with Google
// Cloud projects.
message Project {
  option (google.api.resource) = {
    type: "apigeeregistry.googleapis.com/Project"
    pattern: "projects/{project}"
  };

  // Resource name.
  string name = 1;

  // Human-meaningful name.
  string display_name = 2;

  // A detailed description.
  string description = 3;

  // Creation timestamp.
  google.protobuf.Timestamp create_time = 4
      [(google.api.field_behavior) = OUTPUT_ONLY];

  // Last update timestamp.
  google.protobuf.Timestamp update_time = 5
      [(google.api.field_behavior) = OUTPUT_ONLY];
}<|MERGE_RESOLUTION|>--- conflicted
+++ resolved
@@ -25,7 +25,6 @@
 option java_outer_classname = "AdminModelsProto";
 option go_package = "github.com/apigee/registry/rpc;rpc";
 
-<<<<<<< HEAD
 // BuildInfo describes a server build.
 message BuildInfo {
   // Version of Go that produced this binary.
@@ -64,18 +63,13 @@
   repeated Setting settings = 5;
 }
 
-=======
->>>>>>> 571df50b
 // Status represents the status of the service.
 message Status {
   // A string describing the status.
   string message = 1;
-<<<<<<< HEAD
 
   // Information about the build of the server.
   BuildInfo buildinfo = 2;
-=======
->>>>>>> 571df50b
 }
 
 // Storage describes the data stored by the service.
@@ -93,10 +87,7 @@
   }
 
   // A list of collections in the storage backend.
-<<<<<<< HEAD
-=======
   // Collections are listed in alphabetical order.
->>>>>>> 571df50b
   repeated Collection collections = 2;
 }
 
