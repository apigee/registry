--- conflicted
+++ resolved
@@ -19,14 +19,11 @@
     string To = 2;
   }
   // Change will be displayed in format foo.bar.x {to.x from.x}
-<<<<<<< HEAD
   map <string, ValueChange> modification= 3;
 }
 
 message Changes {
   Diff breaking_changes = 1;
   Diff nonbreaking_changes = 2;
-=======
   map <string, ValueChange> modifications = 3;
->>>>>>> differ
 }