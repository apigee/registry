--- conflicted
+++ resolved
@@ -56,37 +56,15 @@
 	}
 
 	response := &rpc.ListApiSpecRevisionsResponse{
-<<<<<<< HEAD
-		Specs:         make([]*rpc.ApiSpec, len(listing.Specs)),
+		ApiSpecs:      make([]*rpc.ApiSpec, len(listing.Specs)),
 		NextPageToken: listing.Token,
-=======
-		ApiSpecs: make([]*rpc.ApiSpec, 0, pageSize),
->>>>>>> cf972719
 	}
 
 	for i, spec := range listing.Specs {
-		response.Specs[i], err = spec.BasicMessage(spec.Name())
+		response.ApiSpecs[i], err = spec.BasicMessage(spec.Name())
 		if err != nil {
 			return nil, internalError(err)
 		}
-<<<<<<< HEAD
-=======
-		response.ApiSpecs = append(response.GetApiSpecs(), specMessage)
-
-		// Exit when page is full and before the iterator moves forward again.
-		// This ensures the cursor is returned in the correct position.
-		if len(response.GetApiSpecs()) >= pageSize {
-			break
-		}
-	}
-	if err != nil && err != iterator.Done {
-		return nil, internalError(err)
-	}
-
-	response.NextPageToken, err = it.GetCursor(len(response.GetApiSpecs()))
-	if err != nil {
-		return nil, internalError(err)
->>>>>>> cf972719
 	}
 
 	return response, nil
