--- conflicted
+++ resolved
@@ -32,24 +32,6 @@
 var (
 	// Example artifact contents for a JSON artifact.
 	artifactContents = []byte(`{"contents": "foo"}`)
-<<<<<<< HEAD
-=======
-	// Basic artifact view does not include contents.
-	basicArtifact = &rpc.Artifact{
-		Name:      "projects/my-project/locations/global/apis/my-api/versions/v1/artifacts/my-artifact",
-		MimeType:  "application/json",
-		SizeBytes: int32(len(artifactContents)),
-		Hash:      sha256hash(artifactContents),
-	}
-	// Full artifact view includes contents.
-	fullArtifact = &rpc.Artifact{
-		Name:      "projects/my-project/locations/global/apis/my-api/versions/v1/artifacts/my-artifact",
-		MimeType:  "application/json",
-		SizeBytes: int32(len(artifactContents)),
-		Hash:      sha256hash(artifactContents),
-		Contents:  artifactContents,
-	}
->>>>>>> 756df376
 )
 
 func seedArtifacts(ctx context.Context, t *testing.T, s *RegistryServer, artifacts ...*rpc.Artifact) {
@@ -105,28 +87,10 @@
 		want *rpc.Artifact
 	}{
 		{
-<<<<<<< HEAD
 			desc: "fully populated resource",
 			seed: &rpc.Project{Name: "projects/my-project"},
 			req: &rpc.CreateArtifactRequest{
 				Parent:     "projects/my-project",
-=======
-			desc: "populated resource with default parameters",
-			seed: &rpc.ApiVersion{Name: "projects/my-project/locations/global/apis/my-api/versions/v1"},
-			req: &rpc.CreateArtifactRequest{
-				Parent:   "projects/my-project/locations/global/apis/my-api/versions/v1",
-				Artifact: fullArtifact,
-			},
-			want: basicArtifact,
-			// Name field is generated.
-			extraOpts: protocmp.IgnoreFields(new(rpc.Artifact), "name"),
-		},
-		{
-			desc: "custom identifier",
-			seed: &rpc.ApiVersion{Name: "projects/my-project/locations/global/apis/my-api/versions/v1"},
-			req: &rpc.CreateArtifactRequest{
-				Parent:     "projects/my-project/locations/global/apis/my-api/versions/v1",
->>>>>>> 756df376
 				ArtifactId: "my-artifact",
 				Artifact: &rpc.Artifact{
 					MimeType:  "application/json",
@@ -136,14 +100,10 @@
 				},
 			},
 			want: &rpc.Artifact{
-<<<<<<< HEAD
 				Name:      "projects/my-project/artifacts/my-artifact",
 				MimeType:  "application/json",
 				SizeBytes: int32(len(artifactContents)),
 				Hash:      sha256hash(artifactContents),
-=======
-				Name: "projects/my-project/locations/global/apis/my-api/versions/v1/artifacts/my-artifact",
->>>>>>> 756df376
 			},
 		},
 	}
@@ -306,7 +266,6 @@
 }
 
 func TestCreateArtifactDuplicates(t *testing.T) {
-<<<<<<< HEAD
 	tests := []struct {
 		desc string
 		seed *rpc.Artifact
@@ -340,32 +299,6 @@
 			ctx := context.Background()
 			server := defaultTestServer(t)
 			seedArtifacts(ctx, t, server, test.seed)
-=======
-	ctx := context.Background()
-	server := defaultTestServer(t)
-	seedArtifacts(ctx, t, server, &rpc.Artifact{
-		Name: "projects/my-project/locations/global/apis/my-api/versions/v1/artifacts/my-artifact",
-	})
-
-	t.Run("case sensitive duplicate", func(t *testing.T) {
-		req := &rpc.CreateArtifactRequest{
-			Parent:     "projects/my-project/locations/global/apis/my-api/versions/v1",
-			ArtifactId: "my-artifact",
-			Artifact:   &rpc.Artifact{},
-		}
-
-		if _, err := server.CreateArtifact(ctx, req); status.Code(err) != codes.AlreadyExists {
-			t.Errorf("CreateArtifact(%+v) returned status code %q, want %q: %v", req, status.Code(err), codes.AlreadyExists, err)
-		}
-	})
-
-	t.Run("case insensitive duplicate", func(t *testing.T) {
-		req := &rpc.CreateArtifactRequest{
-			Parent:     "projects/my-project/locations/global/apis/my-api/versions/v1",
-			ArtifactId: "My-Artifact",
-			Artifact:   &rpc.Artifact{},
-		}
->>>>>>> 756df376
 
 			if _, err := server.CreateArtifact(ctx, test.req); status.Code(err) != test.want {
 				t.Errorf("CreateArtifact(%+v) returned status code %q, want %q: %v", test.req, status.Code(err), test.want, err)
@@ -436,11 +369,7 @@
 			desc: "resource not found",
 			seed: &rpc.Artifact{Name: "projects/my-project/locations/global/artifacts/my-artifact"},
 			req: &rpc.GetArtifactRequest{
-<<<<<<< HEAD
 				Name: "projects/my-project/artifacts/doesnt-exist",
-=======
-				Name: "projects/my-project/locations/global/apis/my-api/versions/v1/artifacts/doesnt-exist",
->>>>>>> 756df376
 			},
 			want: codes.NotFound,
 		},
