--- conflicted
+++ resolved
@@ -29,26 +29,6 @@
 	"google.golang.org/protobuf/types/known/fieldmaskpb"
 )
 
-<<<<<<< HEAD
-=======
-var (
-	// Full API view includes annotations.
-	fullApi = &rpc.Api{
-		Name:               "projects/my-project/locations/global/apis/my-api",
-		DisplayName:        "My Api",
-		Description:        "Api for my versions",
-		Availability:       "GENERAL",
-		RecommendedVersion: "v1",
-		Labels: map[string]string{
-			"label-key": "label-value",
-		},
-		Annotations: map[string]string{
-			"annotation-key": "annotation-value",
-		},
-	}
-)
-
->>>>>>> 756df376
 func seedApis(ctx context.Context, t *testing.T, s *RegistryServer, apis ...*rpc.Api) {
 	t.Helper()
 
@@ -107,7 +87,6 @@
 				},
 			},
 			want: &rpc.Api{
-<<<<<<< HEAD
 				Name:               "projects/my-project/apis/my-api",
 				DisplayName:        "My Display Name",
 				Description:        "My Description",
@@ -119,9 +98,6 @@
 				Annotations: map[string]string{
 					"annotation-key": "annotation-value",
 				},
-=======
-				Name: "projects/my-project/locations/global/apis/my-api",
->>>>>>> 756df376
 			},
 		},
 	}
@@ -284,7 +260,6 @@
 }
 
 func TestCreateApiDuplicates(t *testing.T) {
-<<<<<<< HEAD
 	tests := []struct {
 		desc string
 		seed *rpc.Api
@@ -312,25 +287,6 @@
 			want: codes.AlreadyExists,
 		},
 	}
-=======
-	ctx := context.Background()
-	server := defaultTestServer(t)
-	seedApis(ctx, t, server, &rpc.Api{
-		Name: "projects/my-project/locations/global/apis/my-api",
-	})
-
-	t.Run("case sensitive duplicate", func(t *testing.T) {
-		req := &rpc.CreateApiRequest{
-			Parent: "projects/my-project",
-			ApiId:  "my-api",
-			Api:    &rpc.Api{},
-		}
-
-		if _, err := server.CreateApi(ctx, req); status.Code(err) != codes.AlreadyExists {
-			t.Errorf("CreateApi(%+v) returned status code %q, want %q: %v", req, status.Code(err), codes.AlreadyExists, err)
-		}
-	})
->>>>>>> 756df376
 
 	for _, test := range tests {
 		t.Run(test.desc, func(t *testing.T) {
