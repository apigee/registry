// Copyright 2020 Google LLC. All Rights Reserved.
//
// Licensed under the Apache License, Version 2.0 (the "License");
// you may not use this file except in compliance with the License.
// You may obtain a copy of the License at
//
//    http://www.apache.org/licenses/LICENSE-2.0
//
// Unless required by applicable law or agreed to in writing, software
// distributed under the License is distributed on an "AS IS" BASIS,
// WITHOUT WARRANTIES OR CONDITIONS OF ANY KIND, either express or implied.
// See the License for the specific language governing permissions and
// limitations under the License.

package server

import (
	"context"
	"fmt"
	"testing"

	"github.com/apigee/registry/rpc"
	"github.com/apigee/registry/server/internal/test/seeder"
	"github.com/google/go-cmp/cmp"
	"github.com/google/go-cmp/cmp/cmpopts"
	"google.golang.org/grpc/codes"
	"google.golang.org/grpc/status"
	"google.golang.org/protobuf/testing/protocmp"
	"google.golang.org/protobuf/types/known/fieldmaskpb"
)

<<<<<<< HEAD
func seedApis(ctx context.Context, t *testing.T, s *RegistryServer, apis ...*rpc.Api) {
	t.Helper()

	for _, api := range apis {
		name, err := names.ParseApi(api.Name)
		if err != nil {
			t.Fatalf("Setup/Seeding: ParseApi(%q) returned error: %s", api.Name, err)
		}

		parent := name.Project()
		seedProjects(ctx, t, s, &rpc.Project{
			Name: parent.String(),
		})

		req := &rpc.CreateApiRequest{
			Parent: parent.String() + "/locations/global",
			ApiId:  name.ApiID,
			Api:    api,
		}

		switch _, err := s.CreateApi(ctx, req); status.Code(err) {
		case codes.OK, codes.AlreadyExists:
			// Api is now ready for use in test.
		default:
			t.Fatalf("Setup/Seeding: CreateApi(%+v) returned error: %s", req, err)
		}
	}
}

=======
>>>>>>> 7c584ca0
func TestCreateApi(t *testing.T) {
	tests := []struct {
		desc string
		seed *rpc.Project
		req  *rpc.CreateApiRequest
		want *rpc.Api
	}{
		{
			desc: "fully populated resource",
			seed: &rpc.Project{
				Name: "projects/my-project",
			},
			req: &rpc.CreateApiRequest{
				Parent: "projects/my-project/locations/global",
				ApiId:  "my-api",
				Api: &rpc.Api{
					DisplayName:        "My Display Name",
					Description:        "My Description",
					Availability:       "My Availability",
					RecommendedVersion: "My Version",
					Labels: map[string]string{
						"label-key": "label-value",
					},
					Annotations: map[string]string{
						"annotation-key": "annotation-value",
					},
				},
			},
			want: &rpc.Api{
				Name:               "projects/my-project/locations/global/apis/my-api",
				DisplayName:        "My Display Name",
				Description:        "My Description",
				Availability:       "My Availability",
				RecommendedVersion: "My Version",
				Labels: map[string]string{
					"label-key": "label-value",
				},
				Annotations: map[string]string{
					"annotation-key": "annotation-value",
				},
			},
		},
	}

	for _, test := range tests {
		t.Run(test.desc, func(t *testing.T) {
			ctx := context.Background()
			server := defaultTestServer(t)
			if err := seeder.SeedProjects(ctx, server, test.seed); err != nil {
				t.Fatalf("Setup/Seeding: Failed to seed registry: %s", err)
			}

			created, err := server.CreateApi(ctx, test.req)
			if err != nil {
				t.Fatalf("CreateApi(%+v) returned error: %s", test.req, err)
			}

			opts := cmp.Options{
				protocmp.Transform(),
				protocmp.IgnoreFields(new(rpc.Api), "create_time", "update_time"),
			}

			if !cmp.Equal(test.want, created, opts) {
				t.Errorf("CreateApi(%+v) returned unexpected diff (-want +got):\n%s", test.req, cmp.Diff(test.want, created, opts))
			}

			if created.CreateTime == nil || created.UpdateTime == nil {
				t.Errorf("CreateApi(%+v) returned unset create_time (%v) or update_time (%v)", test.req, created.CreateTime, created.UpdateTime)
			} else if !created.CreateTime.AsTime().Equal(created.UpdateTime.AsTime()) {
				t.Errorf("CreateApi(%+v) returned unexpected timestamps: create_time %v != update_time %v", test.req, created.CreateTime, created.UpdateTime)
			}

			t.Run("GetApi", func(t *testing.T) {
				req := &rpc.GetApiRequest{
					Name: created.GetName(),
				}

				got, err := server.GetApi(ctx, req)
				if err != nil {
					t.Fatalf("GetApi(%+v) returned error: %s", req, err)
				}

				opts := protocmp.Transform()
				if !cmp.Equal(created, got, opts) {
					t.Errorf("GetApi(%+v) returned unexpected diff (-want +got):\n%s", req, cmp.Diff(created, got, opts))
				}
			})
		})
	}
}

func TestCreateApiResponseCodes(t *testing.T) {
	tests := []struct {
		desc string
		seed *rpc.Project
		req  *rpc.CreateApiRequest
		want codes.Code
	}{
		{
			desc: "parent not found",
			seed: &rpc.Project{Name: "projects/my-project"},
			req: &rpc.CreateApiRequest{
				Parent: "projects/other-project/locations/global",
				ApiId:  "valid-id",
				Api:    &rpc.Api{},
			},
			want: codes.NotFound,
		},
		{
			desc: "missing resource body",
			seed: &rpc.Project{Name: "projects/my-project"},
			req: &rpc.CreateApiRequest{
				Parent: "projects/my-project/locations/global",
				ApiId:  "valid-id",
				Api:    nil,
			},
			want: codes.InvalidArgument,
		},
		{
			desc: "missing custom identifier",
			seed: &rpc.Project{Name: "projects/my-project"},
			req: &rpc.CreateApiRequest{
				Parent: "projects/my-project/locations/global",
				ApiId:  "",
				Api:    &rpc.Api{},
			},
			want: codes.InvalidArgument,
		},
		{
			desc: "long custom identifier",
			seed: &rpc.Project{Name: "projects/my-project"},
			req: &rpc.CreateApiRequest{
				Parent: "projects/my-project/locations/global",
				ApiId:  "this-identifier-is-invalid-because-it-exceeds-the-eighty-character-maximum-length",
				Api:    &rpc.Api{},
			},
			want: codes.InvalidArgument,
		},
		{
			desc: "custom identifier underscores",
			seed: &rpc.Project{Name: "projects/my-project"},
			req: &rpc.CreateApiRequest{
				Parent: "projects/my-project/locations/global",
				ApiId:  "underscore_identifier",
				Api:    &rpc.Api{},
			},
			want: codes.InvalidArgument,
		},
		{
			desc: "custom identifier hyphen prefix",
			seed: &rpc.Project{Name: "projects/my-project"},
			req: &rpc.CreateApiRequest{
				Parent: "projects/my-project/locations/global",
				ApiId:  "-identifier",
				Api:    &rpc.Api{},
			},
			want: codes.InvalidArgument,
		},
		{
			desc: "custom identifier hyphen suffix",
			seed: &rpc.Project{Name: "projects/my-project"},
			req: &rpc.CreateApiRequest{
				Parent: "projects/my-project/locations/global",
				ApiId:  "identifier-",
				Api:    &rpc.Api{},
			},
			want: codes.InvalidArgument,
		},
		{
			desc: "customer identifier uuid format",
			seed: &rpc.Project{Name: "projects/my-project"},
			req: &rpc.CreateApiRequest{
				Parent: "projects/my-project/locations/global",
				ApiId:  "072d2288-c685-42d8-9df0-5edbb2a809ea",
				Api:    &rpc.Api{},
			},
			want: codes.InvalidArgument,
		},
		{
			desc: "custom identifier mixed case",
			seed: &rpc.Project{Name: "projects/my-project"},
			req: &rpc.CreateApiRequest{
				Parent: "projects/my-project/locations/global",
				ApiId:  "IDentifier",
				Api:    &rpc.Api{},
			},
			want: codes.InvalidArgument,
		},
	}

	for _, test := range tests {
		t.Run(test.desc, func(t *testing.T) {
			ctx := context.Background()
			server := defaultTestServer(t)
			if err := seeder.SeedProjects(ctx, server, test.seed); err != nil {
				t.Fatalf("Setup/Seeding: Failed to seed registry: %s", err)
			}

			if _, err := server.CreateApi(ctx, test.req); status.Code(err) != test.want {
				t.Errorf("CreateApi(%+v) returned status code %q, want %q: %v", test.req, status.Code(err), test.want, err)
			}
		})
	}
}

func TestCreateApiDuplicates(t *testing.T) {
	tests := []struct {
		desc string
		seed *rpc.Api
		req  *rpc.CreateApiRequest
		want codes.Code
	}{
		{
			desc: "case sensitive",
			seed: &rpc.Api{Name: "projects/my-project/locations/global/apis/my-api"},
			req: &rpc.CreateApiRequest{
				Parent: "projects/my-project/locations/global",
				ApiId:  "my-api",
				Api:    &rpc.Api{},
			},
			want: codes.AlreadyExists,
		},
		{
			desc: "case insensitive",
			seed: &rpc.Api{Name: "projects/my-project/locations/global/apis/my-api"},
			req: &rpc.CreateApiRequest{
				Parent: "projects/my-project/locations/global",
				ApiId:  "My-Api",
				Api:    &rpc.Api{},
			},
			want: codes.AlreadyExists,
		},
	}

	for _, test := range tests {
		t.Run(test.desc, func(t *testing.T) {
			ctx := context.Background()
			server := defaultTestServer(t)
			if err := seeder.SeedApis(ctx, server, test.seed); err != nil {
				t.Fatalf("Setup/Seeding: Failed to seed registry: %s", err)
			}

			if _, err := server.CreateApi(ctx, test.req); status.Code(err) != test.want {
				t.Errorf("CreateApi(%+v) returned status code %q, want %q: %v", test.req, status.Code(err), test.want, err)
			}
		})
	}
}

func TestGetApi(t *testing.T) {
	tests := []struct {
		desc string
		seed *rpc.Api
		req  *rpc.GetApiRequest
		want *rpc.Api
	}{
		{
			desc: "fully populated resource",
			seed: &rpc.Api{
				Name:               "projects/my-project/locations/global/apis/my-api",
				DisplayName:        "My Display Name",
				Description:        "My Description",
				Availability:       "My Availability",
				RecommendedVersion: "My Version",
				Labels: map[string]string{
					"label-key": "label-value",
				},
				Annotations: map[string]string{
					"annotation-key": "annotation-value",
				},
			},
			req: &rpc.GetApiRequest{
				Name: "projects/my-project/locations/global/apis/my-api",
			},
			want: &rpc.Api{
				Name:               "projects/my-project/locations/global/apis/my-api",
				DisplayName:        "My Display Name",
				Description:        "My Description",
				Availability:       "My Availability",
				RecommendedVersion: "My Version",
				Labels: map[string]string{
					"label-key": "label-value",
				},
				Annotations: map[string]string{
					"annotation-key": "annotation-value",
				},
			},
		},
	}

	for _, test := range tests {
		t.Run(test.desc, func(t *testing.T) {
			ctx := context.Background()
			server := defaultTestServer(t)
			if err := seeder.SeedApis(ctx, server, test.seed); err != nil {
				t.Fatalf("Setup/Seeding: Failed to seed registry: %s", err)
			}

			got, err := server.GetApi(ctx, test.req)
			if err != nil {
				t.Fatalf("GetApi(%+v) returned error: %s", test.req, err)
			}

			opts := cmp.Options{
				protocmp.Transform(),
				protocmp.IgnoreFields(new(rpc.Api), "create_time", "update_time"),
			}

			if !cmp.Equal(test.want, got, opts) {
				t.Errorf("GetApi(%+v) returned unexpected diff (-want +got):\n%s", test.req, cmp.Diff(test.want, got, opts))
			}
		})
	}
}

func TestGetApiResponseCodes(t *testing.T) {
	tests := []struct {
		desc string
		seed *rpc.Api
		req  *rpc.GetApiRequest
		want codes.Code
	}{
		{
			desc: "resource not found",
			seed: &rpc.Api{Name: "projects/my-project/locations/global/apis/my-api"},
			req: &rpc.GetApiRequest{
				Name: "projects/my-project/locations/global/apis/doesnt-exist",
			},
			want: codes.NotFound,
		},
		{
			desc: "case insensitive name",
			seed: &rpc.Api{Name: "projects/my-project/locations/global/apis/my-api"},
			req: &rpc.GetApiRequest{
				Name: "projects/my-project/locations/global/apis/My-Api",
			},
			want: codes.OK,
		},
	}

	for _, test := range tests {
		t.Run(test.desc, func(t *testing.T) {
			ctx := context.Background()
			server := defaultTestServer(t)
			if err := seeder.SeedApis(ctx, server, test.seed); err != nil {
				t.Fatalf("Setup/Seeding: Failed to seed registry: %s", err)
			}

			if _, err := server.GetApi(ctx, test.req); status.Code(err) != test.want {
				t.Errorf("GetApi(%+v) returned status code %q, want %q: %v", test.req, status.Code(err), test.want, err)
			}
		})
	}
}

func TestListApis(t *testing.T) {
	tests := []struct {
		desc      string
		seed      []*rpc.Api
		req       *rpc.ListApisRequest
		want      *rpc.ListApisResponse
		wantToken bool
		extraOpts cmp.Option
	}{
		{
			desc: "default parameters",
			seed: []*rpc.Api{
				{Name: "projects/my-project/locations/global/apis/api1"},
				{Name: "projects/my-project/locations/global/apis/api2"},
				{Name: "projects/my-project/locations/global/apis/api3"},
				{Name: "projects/other-project/locations/global/apis/api1"},
			},
			req: &rpc.ListApisRequest{
				Parent: "projects/my-project/locations/global",
			},
			want: &rpc.ListApisResponse{
				Apis: []*rpc.Api{
					{Name: "projects/my-project/locations/global/apis/api1"},
					{Name: "projects/my-project/locations/global/apis/api2"},
					{Name: "projects/my-project/locations/global/apis/api3"},
				},
			},
		},
		{
			desc: "across all projects",
			seed: []*rpc.Api{
				{Name: "projects/my-project/locations/global/apis/api1"},
				{Name: "projects/my-project/locations/global/apis/api2"},
				{Name: "projects/my-project/locations/global/apis/api3"},
				{Name: "projects/other-project/locations/global/apis/api1"},
			},
			req: &rpc.ListApisRequest{
				Parent: "projects/-/locations/global",
			},
			want: &rpc.ListApisResponse{
				Apis: []*rpc.Api{
					{Name: "projects/my-project/locations/global/apis/api1"},
					{Name: "projects/my-project/locations/global/apis/api2"},
					{Name: "projects/my-project/locations/global/apis/api3"},
					{Name: "projects/other-project/locations/global/apis/api1"},
				},
			},
		},
		{
			desc: "custom page size",
			seed: []*rpc.Api{
				{Name: "projects/my-project/locations/global/apis/api1"},
				{Name: "projects/my-project/locations/global/apis/api2"},
				{Name: "projects/my-project/locations/global/apis/api3"},
			},
			req: &rpc.ListApisRequest{
				Parent:   "projects/my-project/locations/global",
				PageSize: 1,
			},
			want: &rpc.ListApisResponse{
				Apis: []*rpc.Api{
					{},
				},
			},
			wantToken: true,
			// Ordering is not guaranteed by API, so any resource may be returned.
			extraOpts: protocmp.IgnoreFields(new(rpc.Api), "name"),
		},
		{
			desc: "name equality filtering",
			seed: []*rpc.Api{
				{Name: "projects/my-project/locations/global/apis/api1"},
				{Name: "projects/my-project/locations/global/apis/api2"},
				{Name: "projects/my-project/locations/global/apis/api3"},
			},
			req: &rpc.ListApisRequest{
				Parent: "projects/my-project/locations/global",
				Filter: "name == 'projects/my-project/locations/global/apis/api2'",
			},
			want: &rpc.ListApisResponse{
				Apis: []*rpc.Api{
					{Name: "projects/my-project/locations/global/apis/api2"},
				},
			},
		},
		{
			desc: "description inequality filtering",
			seed: []*rpc.Api{
				{
					Name:        "projects/my-project/locations/global/apis/api1",
					Description: "First Api",
				},
				{Name: "projects/my-project/locations/global/apis/api2"},
				{Name: "projects/my-project/locations/global/apis/api3"},
			},
			req: &rpc.ListApisRequest{
				Parent: "projects/my-project/locations/global",
				Filter: "description != ''",
			},
			want: &rpc.ListApisResponse{
				Apis: []*rpc.Api{
					{
						Name:        "projects/my-project/locations/global/apis/api1",
						Description: "First Api",
					},
				},
			},
		},
	}

	for _, test := range tests {
		t.Run(test.desc, func(t *testing.T) {
			ctx := context.Background()
			server := defaultTestServer(t)
			if err := seeder.SeedApis(ctx, server, test.seed...); err != nil {
				t.Fatalf("Setup/Seeding: Failed to seed registry: %s", err)
			}

			got, err := server.ListApis(ctx, test.req)
			if err != nil {
				t.Fatalf("ListApis(%+v) returned error: %s", test.req, err)
			}

			opts := cmp.Options{
				protocmp.Transform(),
				protocmp.IgnoreFields(new(rpc.ListApisResponse), "next_page_token"),
				protocmp.IgnoreFields(new(rpc.Api), "create_time", "update_time"),
				protocmp.SortRepeated(func(a, b *rpc.Api) bool {
					return a.GetName() < b.GetName()
				}),
				test.extraOpts,
			}

			if !cmp.Equal(test.want, got, opts) {
				t.Errorf("ListApis(%+v) returned unexpected diff (-want +got):\n%s", test.req, cmp.Diff(test.want, got, opts))
			}

			if test.wantToken && got.NextPageToken == "" {
				t.Errorf("ListApis(%+v) returned empty next_page_token, expected non-empty next_page_token", test.req)
			} else if !test.wantToken && got.NextPageToken != "" {
				t.Errorf("ListApis(%+v) returned non-empty next_page_token, expected empty next_page_token: %s", test.req, got.GetNextPageToken())
			}
		})
	}
}

func TestListApisResponseCodes(t *testing.T) {
	tests := []struct {
		desc string
		req  *rpc.ListApisRequest
		want codes.Code
	}{
		{
			desc: "parent not found",
			req: &rpc.ListApisRequest{
				Parent: "projects/my-project/locations/global",
			},
			want: codes.NotFound,
		},
		{
			desc: "negative page size",
			req: &rpc.ListApisRequest{
				PageSize: -1,
			},
			want: codes.InvalidArgument,
		},
		{
			desc: "invalid filter",
			req: &rpc.ListApisRequest{
				Filter: "this filter is not valid",
			},
			want: codes.InvalidArgument,
		},
		{
			desc: "invalid page token",
			req: &rpc.ListApisRequest{
				PageToken: "this token is not valid",
			},
			want: codes.InvalidArgument,
		},
	}

	for _, test := range tests {
		t.Run(test.desc, func(t *testing.T) {
			ctx := context.Background()
			server := defaultTestServer(t)

			if _, err := server.ListApis(ctx, test.req); status.Code(err) != test.want {
				t.Errorf("ListApis(%+v) returned status code %q, want %q: %v", test.req, status.Code(err), test.want, err)
			}
		})
	}
}

func TestListApisSequence(t *testing.T) {
	ctx := context.Background()
	server := defaultTestServer(t)
	seed := []*rpc.Api{
		{Name: "projects/my-project/locations/global/apis/api1"},
		{Name: "projects/my-project/locations/global/apis/api2"},
		{Name: "projects/my-project/locations/global/apis/api3"},
	}
	if err := seeder.SeedApis(ctx, server, seed...); err != nil {
		t.Fatalf("Setup/Seeding: Failed to seed registry: %s", err)
	}

	listed := make([]*rpc.Api, 0, 3)

	var nextToken string
	t.Run("first page", func(t *testing.T) {
		req := &rpc.ListApisRequest{
			Parent:   "projects/my-project/locations/global",
			PageSize: 1,
		}

		got, err := server.ListApis(ctx, req)
		if err != nil {
			t.Fatalf("ListApis(%+v) returned error: %s", req, err)
		}

		if count := len(got.GetApis()); count != 1 {
			t.Errorf("ListApis(%+v) returned %d apis, expected exactly one", req, count)
		}

		if got.GetNextPageToken() == "" {
			t.Errorf("ListApis(%+v) returned empty next_page_token, expected another page", req)
		}

		listed = append(listed, got.Apis...)
		nextToken = got.GetNextPageToken()
	})

	if t.Failed() {
		t.Fatal("Cannot test intermediate page after failure on first page")
	}

	t.Run("intermediate page", func(t *testing.T) {
		req := &rpc.ListApisRequest{
			Parent:    "projects/my-project/locations/global",
			PageSize:  1,
			PageToken: nextToken,
		}

		got, err := server.ListApis(ctx, req)
		if err != nil {
			t.Fatalf("ListApis(%+v) returned error: %s", req, err)
		}

		if count := len(got.GetApis()); count != 1 {
			t.Errorf("ListApis(%+v) returned %d apis, expected exactly one", req, count)
		}

		if got.GetNextPageToken() == "" {
			t.Errorf("ListApis(%+v) returned empty next_page_token, expected another page", req)
		}

		listed = append(listed, got.Apis...)
		nextToken = got.GetNextPageToken()
	})

	if t.Failed() {
		t.Fatal("Cannot test final page after failure on intermediate page")
	}

	t.Run("final page", func(t *testing.T) {
		req := &rpc.ListApisRequest{
			Parent:    "projects/my-project/locations/global",
			PageSize:  1,
			PageToken: nextToken,
		}

		got, err := server.ListApis(ctx, req)
		if err != nil {
			t.Fatalf("ListApis(%+v) returned error: %s", req, err)
		}

		if count := len(got.GetApis()); count != 1 {
			t.Errorf("ListApis(%+v) returned %d apis, expected exactly one", req, count)
		}

		if got.GetNextPageToken() != "" {
			t.Errorf("ListApis(%+v) returned next_page_token, expected no next page", req)
		}

		listed = append(listed, got.Apis...)
	})

	if t.Failed() {
		t.Fatal("Cannot test sequence result after failure on final page")
	}

	opts := cmp.Options{
		protocmp.Transform(),
		protocmp.IgnoreFields(new(rpc.Api), "create_time", "update_time"),
		cmpopts.SortSlices(func(a, b *rpc.Api) bool {
			return a.GetName() < b.GetName()
		}),
	}

	if !cmp.Equal(seed, listed, opts) {
		t.Errorf("List sequence returned unexpected diff (-want +got):\n%s", cmp.Diff(seed, listed, opts))
	}
}

// This test prevents the list sequence from ending before a known filter match is listed.
// For simplicity, it does not guarantee the resource is returned on a later page.
func TestListApisLargeCollectionFiltering(t *testing.T) {
	ctx := context.Background()
	server := defaultTestServer(t)
<<<<<<< HEAD
	for i := 1; i <= 100; i++ {
		seedApis(ctx, t, server, &rpc.Api{
			Name: fmt.Sprintf("projects/my-project/locations/global/apis/a%03d", i),
=======
	seed := make([]*rpc.Api, 0, 100)
	for i := 1; i <= cap(seed); i++ {
		seed = append(seed, &rpc.Api{
			Name: fmt.Sprintf("projects/my-project/apis/a%03d", i),
>>>>>>> 7c584ca0
		})
	}

	if err := seeder.SeedApis(ctx, server, seed...); err != nil {
		t.Fatalf("Setup/Seeding: Failed to seed registry: %s", err)
	}

	req := &rpc.ListApisRequest{
		Parent:   "projects/my-project/locations/global",
		PageSize: 1,
		Filter:   "name == 'projects/my-project/locations/global/apis/a099'",
	}

	got, err := server.ListApis(ctx, req)
	if err != nil {
		t.Fatalf("ListApis(%+v) returned error: %s", req, err)
	}

	if len(got.GetApis()) == 1 && got.GetNextPageToken() != "" {
		t.Errorf("ListApis(%+v) returned a page token when the only matching resource has been listed: %+v", req, got)
	} else if len(got.GetApis()) == 0 && got.GetNextPageToken() == "" {
		t.Errorf("ListApis(%+v) returned an empty next page token before listing the only matching resource", req)
	} else if count := len(got.GetApis()); count > 1 {
		t.Errorf("ListApis(%+v) returned %d projects, expected at most one: %+v", req, count, got.GetApis())
	}
}

func TestUpdateApi(t *testing.T) {
	tests := []struct {
		desc string
		seed *rpc.Api
		req  *rpc.UpdateApiRequest
		want *rpc.Api
	}{
		{
			desc: "implicit nil mask",
			seed: &rpc.Api{
				Name:        "projects/my-project/locations/global/apis/my-api",
				DisplayName: "My Api",
				Description: "Api for my APIs",
			},
			req: &rpc.UpdateApiRequest{
				Api: &rpc.Api{
					Name:        "projects/my-project/locations/global/apis/my-api",
					DisplayName: "My Updated Api",
				},
			},
			want: &rpc.Api{
				Name:        "projects/my-project/locations/global/apis/my-api",
				DisplayName: "My Updated Api",
				Description: "Api for my APIs",
			},
		},
		{
			desc: "implicit empty mask",
			seed: &rpc.Api{
				Name:        "projects/my-project/locations/global/apis/my-api",
				DisplayName: "My Api",
				Description: "Api for my APIs",
			},
			req: &rpc.UpdateApiRequest{
				Api: &rpc.Api{
					Name:        "projects/my-project/locations/global/apis/my-api",
					DisplayName: "My Updated Api",
				},
				UpdateMask: &fieldmaskpb.FieldMask{},
			},
			want: &rpc.Api{
				Name:        "projects/my-project/locations/global/apis/my-api",
				DisplayName: "My Updated Api",
				Description: "Api for my APIs",
			},
		},
		{
			desc: "field specific mask",
			seed: &rpc.Api{
				Name:        "projects/my-project/locations/global/apis/my-api",
				DisplayName: "My Api",
				Description: "Api for my APIs",
			},
			req: &rpc.UpdateApiRequest{
				Api: &rpc.Api{
					Name:        "projects/my-project/locations/global/apis/my-api",
					DisplayName: "My Updated Api",
					Description: "Ignored",
				},
				UpdateMask: &fieldmaskpb.FieldMask{Paths: []string{"display_name"}},
			},
			want: &rpc.Api{
				Name:        "projects/my-project/locations/global/apis/my-api",
				DisplayName: "My Updated Api",
				Description: "Api for my APIs",
			},
		},
		{
			desc: "full replacement wildcard mask",
			seed: &rpc.Api{
				Name:        "projects/my-project/locations/global/apis/my-api",
				DisplayName: "My Api",
				Description: "Api for my APIs",
			},
			req: &rpc.UpdateApiRequest{
				Api: &rpc.Api{
					Name:        "projects/my-project/locations/global/apis/my-api",
					DisplayName: "My Updated Api",
				},
				UpdateMask: &fieldmaskpb.FieldMask{Paths: []string{"*"}},
			},
			want: &rpc.Api{
				Name:        "projects/my-project/locations/global/apis/my-api",
				DisplayName: "My Updated Api",
				Description: "",
			},
		},
	}

	for _, test := range tests {
		t.Run(test.desc, func(t *testing.T) {
			ctx := context.Background()
			server := defaultTestServer(t)
			if err := seeder.SeedApis(ctx, server, test.seed); err != nil {
				t.Fatalf("Setup/Seeding: Failed to seed registry: %s", err)
			}

			updated, err := server.UpdateApi(ctx, test.req)
			if err != nil {
				t.Fatalf("UpdateApi(%+v) returned error: %s", test.req, err)
			}

			opts := cmp.Options{
				protocmp.Transform(),
				protocmp.IgnoreFields(new(rpc.Api), "create_time", "update_time"),
			}

			if !cmp.Equal(test.want, updated, opts) {
				t.Errorf("UpdateApi(%+v) returned unexpected diff (-want +got):\n%s", test.req, cmp.Diff(test.want, updated, opts))
			}

			t.Run("GetApi", func(t *testing.T) {
				req := &rpc.GetApiRequest{
					Name: updated.GetName(),
				}

				got, err := server.GetApi(ctx, req)
				if err != nil {
					t.Fatalf("GetApi(%+v) returned error: %s", req, err)
				}

				opts := protocmp.Transform()
				if !cmp.Equal(updated, got, opts) {
					t.Errorf("GetApi(%+v) returned unexpected diff (-want +got):\n%s", req, cmp.Diff(updated, got, opts))
				}
			})
		})
	}
}

func TestUpdateApiResponseCodes(t *testing.T) {
	tests := []struct {
		desc string
		seed *rpc.Api
		req  *rpc.UpdateApiRequest
		want codes.Code
	}{
		{
			desc: "resource not found",
			seed: &rpc.Api{Name: "projects/my-project/locations/global/apis/my-api"},
			req: &rpc.UpdateApiRequest{
				Api: &rpc.Api{
					Name: "projects/my-project/locations/global/apis/doesnt-exist",
				},
			},
			want: codes.NotFound,
		},
		{
			desc: "missing resource body",
			seed: &rpc.Api{Name: "projects/my-project/locations/global/apis/my-api"},
			req:  &rpc.UpdateApiRequest{},
			want: codes.InvalidArgument,
		},
		{
			desc: "missing resource name",
			seed: &rpc.Api{Name: "projects/my-project/locations/global/apis/my-api"},
			req: &rpc.UpdateApiRequest{
				Api: &rpc.Api{},
			},
			want: codes.InvalidArgument,
		},
		{
			desc: "nonexistent field in mask",
			seed: &rpc.Api{Name: "projects/my-project/locations/global/apis/my-api"},
			req: &rpc.UpdateApiRequest{
				Api: &rpc.Api{
					Name: "projects/my-project/locations/global/apis/my-api",
				},
				UpdateMask: &fieldmaskpb.FieldMask{Paths: []string{"this field does not exist"}},
			},
			want: codes.InvalidArgument,
		},
	}

	for _, test := range tests {
		t.Run(test.desc, func(t *testing.T) {
			ctx := context.Background()
			server := defaultTestServer(t)
			if err := seeder.SeedApis(ctx, server, test.seed); err != nil {
				t.Fatalf("Setup/Seeding: Failed to seed registry: %s", err)
			}

			if _, err := server.UpdateApi(ctx, test.req); status.Code(err) != test.want {
				t.Errorf("UpdateApi(%+v) returned status code %q, want %q: %v", test.req, status.Code(err), test.want, err)
			}
		})
	}
}

func TestDeleteApi(t *testing.T) {
	tests := []struct {
		desc string
		seed *rpc.Api
		req  *rpc.DeleteApiRequest
	}{
		{
			desc: "existing resource",
			seed: &rpc.Api{
				Name: "projects/my-project/locations/global/apis/my-api",
			},
			req: &rpc.DeleteApiRequest{
				Name: "projects/my-project/locations/global/apis/my-api",
			},
		},
	}

	for _, test := range tests {
		t.Run(test.desc, func(t *testing.T) {
			ctx := context.Background()
			server := defaultTestServer(t)
			if err := seeder.SeedApis(ctx, server, test.seed); err != nil {
				t.Fatalf("Setup/Seeding: Failed to seed registry: %s", err)
			}

			if _, err := server.DeleteApi(ctx, test.req); err != nil {
				t.Fatalf("DeleteApi(%+v) returned error: %s", test.req, err)
			}

			t.Run("GetApi", func(t *testing.T) {
				req := &rpc.GetApiRequest{
					Name: test.req.GetName(),
				}

				if _, err := server.GetApi(ctx, req); status.Code(err) != codes.NotFound {
					t.Fatalf("GetApi(%+v) returned status code %q, want %q: %v", test.req, status.Code(err), codes.NotFound, err)
				}
			})
		})
	}
}

func TestDeleteApiResponseCodes(t *testing.T) {
	tests := []struct {
		desc string
		req  *rpc.DeleteApiRequest
		want codes.Code
	}{
		{
			desc: "resource not found",
			req: &rpc.DeleteApiRequest{
				Name: "projects/my-project/locations/global/apis/doesnt-exist",
			},
			want: codes.NotFound,
		},
	}

	for _, test := range tests {
		t.Run(test.desc, func(t *testing.T) {
			ctx := context.Background()
			server := defaultTestServer(t)

			if _, err := server.DeleteApi(ctx, test.req); status.Code(err) != test.want {
				t.Errorf("DeleteApi(%+v) returned status code %q, want %q: %v", test.req, status.Code(err), test.want, err)
			}
		})
	}
}<|MERGE_RESOLUTION|>--- conflicted
+++ resolved
@@ -29,38 +29,6 @@
 	"google.golang.org/protobuf/types/known/fieldmaskpb"
 )
 
-<<<<<<< HEAD
-func seedApis(ctx context.Context, t *testing.T, s *RegistryServer, apis ...*rpc.Api) {
-	t.Helper()
-
-	for _, api := range apis {
-		name, err := names.ParseApi(api.Name)
-		if err != nil {
-			t.Fatalf("Setup/Seeding: ParseApi(%q) returned error: %s", api.Name, err)
-		}
-
-		parent := name.Project()
-		seedProjects(ctx, t, s, &rpc.Project{
-			Name: parent.String(),
-		})
-
-		req := &rpc.CreateApiRequest{
-			Parent: parent.String() + "/locations/global",
-			ApiId:  name.ApiID,
-			Api:    api,
-		}
-
-		switch _, err := s.CreateApi(ctx, req); status.Code(err) {
-		case codes.OK, codes.AlreadyExists:
-			// Api is now ready for use in test.
-		default:
-			t.Fatalf("Setup/Seeding: CreateApi(%+v) returned error: %s", req, err)
-		}
-	}
-}
-
-=======
->>>>>>> 7c584ca0
 func TestCreateApi(t *testing.T) {
 	tests := []struct {
 		desc string
@@ -725,16 +693,10 @@
 func TestListApisLargeCollectionFiltering(t *testing.T) {
 	ctx := context.Background()
 	server := defaultTestServer(t)
-<<<<<<< HEAD
-	for i := 1; i <= 100; i++ {
-		seedApis(ctx, t, server, &rpc.Api{
-			Name: fmt.Sprintf("projects/my-project/locations/global/apis/a%03d", i),
-=======
 	seed := make([]*rpc.Api, 0, 100)
 	for i := 1; i <= cap(seed); i++ {
 		seed = append(seed, &rpc.Api{
-			Name: fmt.Sprintf("projects/my-project/apis/a%03d", i),
->>>>>>> 7c584ca0
+			Name: fmt.Sprintf("projects/my-project/locations/global/apis/a%03d", i),
 		})
 	}
 
