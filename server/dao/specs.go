--- conflicted
+++ resolved
@@ -149,19 +149,11 @@
 func (d *DAO) GetSpec(ctx context.Context, name names.Spec) (*models.Spec, error) {
 	normal := name.Normal()
 	q := d.NewQuery(storage.SpecEntityName)
-<<<<<<< HEAD
-	q = q.Require("ProjectID", name.ProjectID)
-	q = q.Require("ApiID", name.ApiID)
-	q = q.Require("VersionID", name.VersionID)
-	q = q.Require("SpecID", name.SpecID)
-	q = q.Descending("RevisionCreateTime")
-=======
 	q = q.Require("ProjectID", normal.ProjectID)
 	q = q.Require("ApiID", normal.ApiID)
 	q = q.Require("VersionID", normal.VersionID)
 	q = q.Require("SpecID", normal.SpecID)
-	q = q.Require("Currency", models.IsCurrent)
->>>>>>> ff8ccc02
+	q = q.Descending("RevisionCreateTime")
 
 	it := d.Run(ctx, q)
 	spec := &models.Spec{}
