--- conflicted
+++ resolved
@@ -17,11 +17,9 @@
 import (
 	"context"
 	"fmt"
-	"sort"
 	"sync"
 
 	_ "github.com/GoogleCloudPlatform/cloudsql-proxy/proxy/dialers/postgres"
-	"github.com/apigee/registry/rpc"
 	"github.com/apigee/registry/server/registry/internal/storage/models"
 	"google.golang.org/grpc/codes"
 	"google.golang.org/grpc/status"
@@ -354,17 +352,6 @@
 	return c.db.AutoMigrate(entities...)
 }
 
-<<<<<<< HEAD
-func (c *Client) GetStorage() (*rpc.Storage, error) {
-	var tableNames []string
-	switch c.db.Name() {
-	case "postgres":
-		if err := c.db.Table("information_schema.tables").Where("table_schema = ?", "public").Pluck("table_name", &tableNames).Error; err != nil {
-			return nil, err
-		}
-	case "sqlite":
-		if err := c.db.Table("sqlite_schema").Where("type = 'table' AND name NOT LIKE 'sqlite_%'").Pluck("name", &tableNames).Error; err != nil {
-=======
 func (c *Client) DatabaseName() string {
 	return c.db.Name()
 }
@@ -378,33 +365,11 @@
 		}
 	case "sqlite":
 		if err := c.db.Table("sqlite_schema").Where("type = 'table' AND name NOT LIKE 'sqlite_%'").Order("name").Pluck("name", &tableNames).Error; err != nil {
->>>>>>> 571df50b
 			return nil, err
 		}
 	default:
 		return nil, status.Errorf(codes.Internal, "unsupported database %s", c.db.Name())
 	}
-<<<<<<< HEAD
-	sort.Strings(tableNames)
-	collections := make([]*rpc.Storage_Collection, 0)
-	for _, tableName := range tableNames {
-		var count int64
-		err := c.db.Table(tableName).Count(&count).Error
-		if err != nil {
-			return nil, err
-		}
-		collections = append(collections,
-			&rpc.Storage_Collection{
-				Name:  tableName,
-				Count: count,
-			},
-		)
-	}
-	return &rpc.Storage{
-		Description: c.db.Name(),
-		Collections: collections,
-	}, nil
-=======
 	return tableNames, nil
 }
 
@@ -412,5 +377,4 @@
 	var count int64
 	err := c.db.Table(tableName).Count(&count).Error
 	return count, err
->>>>>>> 571df50b
 }