// Copyright 2022 Google LLC. All Rights Reserved.
//
// Licensed under the Apache License, Version 2.0 (the "License");
// you may not use this file except in compliance with the License.
// You may obtain a copy of the License at
//
//    http://www.apache.org/licenses/LICENSE-2.0
//
// Unless required by applicable law or agreed to in writing, software
// distributed under the License is distributed on an "AS IS" BASIS,
// WITHOUT WARRANTIES OR CONDITIONS OF ANY KIND, either express or implied.
// See the License for the specific language governing permissions and
// limitations under the License.

package storage

import (
	"context"

	"github.com/apigee/registry/server/registry/internal/storage/models"
	"gorm.io/gorm/clause"
)

func (c *Client) SaveProject(ctx context.Context, v *models.Project) error {
	v.Key = v.Name()
	return c.save(ctx, v)
}

func (c *Client) SaveApi(ctx context.Context, v *models.Api) error {
	v.Key = v.Name()
	return c.save(ctx, v)
}

func (c *Client) SaveVersion(ctx context.Context, v *models.Version) error {
	v.Key = v.Name()
	return c.save(ctx, v)
}

func (c *Client) SaveSpecRevision(ctx context.Context, v *models.Spec) error {
	v.Key = v.RevisionName()
	return c.save(ctx, v)
}

func (c *Client) SaveSpecRevisionContents(ctx context.Context, spec *models.Spec, contents []byte) error {
	v := models.NewBlobForSpec(spec, contents)
	v.Key = spec.RevisionName()
	return c.save(ctx, v)
}

func (c *Client) SaveSpecRevisionTag(ctx context.Context, v *models.SpecRevisionTag) error {
	v.Key = v.String()
	return c.save(ctx, v)
}

func (c *Client) SaveDeploymentRevision(ctx context.Context, v *models.Deployment) error {
	v.Key = v.RevisionName()
	return c.save(ctx, v)
}

func (c *Client) SaveDeploymentRevisionTag(ctx context.Context, v *models.DeploymentRevisionTag) error {
	v.Key = v.String()
	return c.save(ctx, v)
}

func (c *Client) SaveArtifact(ctx context.Context, v *models.Artifact) error {
	v.Key = v.Name()
	return c.save(ctx, v)
}

func (c *Client) SaveArtifactContents(ctx context.Context, artifact *models.Artifact, contents []byte) error {
	v := models.NewBlobForArtifact(artifact, contents)
	v.Key = artifact.Name()
	return c.save(ctx, v)
}

func (c *Client) save(ctx context.Context, v interface{}) error {
<<<<<<< HEAD
	err := c.db.WithContext(ctx).Transaction(func(tx *gorm.DB) error {
		// Update all fields from model: https://gorm.io/docs/update.html#Update-Selected-Fields
		got := tx.Model(v).Select("*").Updates(v)
		if err := got.Error; err != nil {
			return got.Error
		}

		if got.RowsAffected == 0 {
			if err := tx.Create(v).Error; err != nil {
				return err
			}
		}

		return nil
	})
	return grpcErrorForDBError(ctx, err, "save.go-1")
=======
	// Insert or update, see: https://gorm.io/docs/create.html#Upsert-x2F-On-Conflict
	err := c.db.WithContext(ctx).Clauses(clause.OnConflict{
		UpdateAll: true,
	}).Create(v).Error
	return grpcErrorForDBError(ctx, err)
>>>>>>> e4ecf46f
}<|MERGE_RESOLUTION|>--- conflicted
+++ resolved
@@ -74,28 +74,9 @@
 }
 
 func (c *Client) save(ctx context.Context, v interface{}) error {
-<<<<<<< HEAD
-	err := c.db.WithContext(ctx).Transaction(func(tx *gorm.DB) error {
-		// Update all fields from model: https://gorm.io/docs/update.html#Update-Selected-Fields
-		got := tx.Model(v).Select("*").Updates(v)
-		if err := got.Error; err != nil {
-			return got.Error
-		}
-
-		if got.RowsAffected == 0 {
-			if err := tx.Create(v).Error; err != nil {
-				return err
-			}
-		}
-
-		return nil
-	})
-	return grpcErrorForDBError(ctx, err, "save.go-1")
-=======
 	// Insert or update, see: https://gorm.io/docs/create.html#Upsert-x2F-On-Conflict
 	err := c.db.WithContext(ctx).Clauses(clause.OnConflict{
 		UpdateAll: true,
 	}).Create(v).Error
-	return grpcErrorForDBError(ctx, err)
->>>>>>> e4ecf46f
+	return grpcErrorForDBError(ctx, err, "save.go-1")
 }