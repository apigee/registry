--- conflicted
+++ resolved
@@ -99,13 +99,6 @@
 	clientTotal++
 	switch gormDBName {
 	case "sqlite3":
-<<<<<<< HEAD
-		if !cgoEnabled {
-			myunlock()
-			return nil, fmt.Errorf("%s is unavailable. Please recompile with CGO_ENABLED=1 or use a different database.", gormDBName)
-		}
-=======
->>>>>>> 9938b769
 		db, err := gorm.Open(sqlite.Open(gormConfig), config())
 		if err != nil {
 			openErrorCount++
