--- conflicted
+++ resolved
@@ -726,16 +726,10 @@
 func TestListApiVersionsLargeCollectionFiltering(t *testing.T) {
 	ctx := context.Background()
 	server := defaultTestServer(t)
-<<<<<<< HEAD
-	for i := 1; i <= 100; i++ {
-		seedVersions(ctx, t, server, &rpc.ApiVersion{
-			Name: fmt.Sprintf("projects/my-project/locations/global/apis/my-api/versions/v%03d", i),
-=======
 	seed := make([]*rpc.ApiVersion, 0, 100)
 	for i := 1; i <= cap(seed); i++ {
 		seed = append(seed, &rpc.ApiVersion{
-			Name: fmt.Sprintf("projects/my-project/apis/my-api/versions/v%03d", i),
->>>>>>> 7c584ca0
+			Name: fmt.Sprintf("projects/my-project/locations/global/apis/my-api/versions/v%03d", i),
 		})
 	}
 
