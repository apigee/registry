--- conflicted
+++ resolved
@@ -29,25 +29,6 @@
 	"google.golang.org/protobuf/types/known/fieldmaskpb"
 )
 
-<<<<<<< HEAD
-=======
-var (
-	// Full version view.
-	fullVersion = &rpc.ApiVersion{
-		Name:        "projects/my-project/locations/global/apis/my-api/versions/my-version",
-		DisplayName: "My Api",
-		Description: "Api for my versions",
-		State:       "PRODUCTION",
-		Labels: map[string]string{
-			"label-key": "label-value",
-		},
-		Annotations: map[string]string{
-			"annotation-key": "annotation-value",
-		},
-	}
-)
-
->>>>>>> 756df376
 func seedVersions(ctx context.Context, t *testing.T, s *RegistryServer, versions ...*rpc.ApiVersion) {
 	t.Helper()
 
@@ -85,29 +66,11 @@
 		want *rpc.ApiVersion
 	}{
 		{
-<<<<<<< HEAD
 			desc: "fully populated resource",
-=======
-			desc: "populated resource with default parameters",
 			seed: &rpc.Api{
 				Name: "projects/my-project/locations/global/apis/my-api",
 			},
 			req: &rpc.CreateApiVersionRequest{
-				Parent:     "projects/my-project/locations/global/apis/my-api",
-				ApiVersion: fullVersion,
-			},
-			want: fullVersion,
-			// Name field is generated.
-			extraOpts: protocmp.IgnoreFields(new(rpc.ApiVersion), "name"),
-		},
-		{
-			desc: "custom identifier",
->>>>>>> 756df376
-			seed: &rpc.Api{
-				Name: "projects/my-project/locations/global/apis/my-api",
-			},
-			req: &rpc.CreateApiVersionRequest{
-<<<<<<< HEAD
 				Parent:       "projects/my-project/apis/my-api",
 				ApiVersionId: "v1",
 				ApiVersion: &rpc.ApiVersion{
@@ -133,14 +96,6 @@
 				Annotations: map[string]string{
 					"annotation-key": "annotation-value",
 				},
-=======
-				Parent:       "projects/my-project/locations/global/apis/my-api",
-				ApiVersionId: "my-version",
-				ApiVersion:   &rpc.ApiVersion{},
-			},
-			want: &rpc.ApiVersion{
-				Name: "projects/my-project/locations/global/apis/my-api/versions/my-version",
->>>>>>> 756df376
 			},
 		},
 	}
@@ -201,14 +156,9 @@
 			desc: "parent not found",
 			seed: &rpc.Api{Name: "projects/my-project/locations/global/apis/my-api"},
 			req: &rpc.CreateApiVersionRequest{
-<<<<<<< HEAD
 				Parent:       "projects/my-project/apis/other-api",
 				ApiVersionId: "valid-id",
 				ApiVersion:   &rpc.ApiVersion{},
-=======
-				Parent:     "projects/my-project/locations/global/apis/other-api",
-				ApiVersion: fullVersion,
->>>>>>> 756df376
 			},
 			want: codes.NotFound,
 		},
@@ -216,7 +166,6 @@
 			desc: "missing resource body",
 			seed: &rpc.Api{Name: "projects/my-project/locations/global/apis/my-api"},
 			req: &rpc.CreateApiVersionRequest{
-<<<<<<< HEAD
 				Parent:       "projects/my-project/apis/my-api",
 				ApiVersionId: "valid-id",
 				ApiVersion:   nil,
@@ -230,10 +179,6 @@
 				Parent:       "projects/my-project/apis/my-api",
 				ApiVersionId: "",
 				ApiVersion:   &rpc.ApiVersion{},
-=======
-				Parent:     "projects/my-project/locations/global/apis/my-api",
-				ApiVersion: nil,
->>>>>>> 756df376
 			},
 			want: codes.InvalidArgument,
 		},
@@ -313,7 +258,6 @@
 }
 
 func TestCreateApiVersionDuplicates(t *testing.T) {
-<<<<<<< HEAD
 	tests := []struct {
 		desc string
 		seed *rpc.ApiVersion
@@ -347,32 +291,6 @@
 			ctx := context.Background()
 			server := defaultTestServer(t)
 			seedVersions(ctx, t, server, test.seed)
-=======
-	ctx := context.Background()
-	server := defaultTestServer(t)
-	seedVersions(ctx, t, server, &rpc.ApiVersion{
-		Name: "projects/my-project/locations/global/apis/my-api/versions/v1",
-	})
-
-	t.Run("case sensitive duplicate", func(t *testing.T) {
-		req := &rpc.CreateApiVersionRequest{
-			Parent:       "projects/my-project/locations/global/apis/my-api",
-			ApiVersionId: "v1",
-			ApiVersion:   &rpc.ApiVersion{},
-		}
-
-		if _, err := server.CreateApiVersion(ctx, req); status.Code(err) != codes.AlreadyExists {
-			t.Errorf("CreateApiVersion(%+v) returned status code %q, want %q: %v", req, status.Code(err), codes.AlreadyExists, err)
-		}
-	})
-
-	t.Run("case insensitive duplicate", func(t *testing.T) {
-		req := &rpc.CreateApiVersionRequest{
-			Parent:       "projects/my-project/locations/global/apis/my-api",
-			ApiVersionId: "V1",
-			ApiVersion:   &rpc.ApiVersion{},
-		}
->>>>>>> 756df376
 
 			if _, err := server.CreateApiVersion(ctx, test.req); status.Code(err) != test.want {
 				t.Errorf("CreateApiVersion(%+v) returned status code %q, want %q: %v", test.req, status.Code(err), test.want, err)
