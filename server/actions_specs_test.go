// Copyright 2020 Google LLC. All Rights Reserved.
//
// Licensed under the Apache License, Version 2.0 (the "License");
// you may not use this file except in compliance with the License.
// You may obtain a copy of the License at
//
//    http://www.apache.org/licenses/LICENSE-2.0
//
// Unless required by applicable law or agreed to in writing, software
// distributed under the License is distributed on an "AS IS" BASIS,
// WITHOUT WARRANTIES OR CONDITIONS OF ANY KIND, either express or implied.
// See the License for the specific language governing permissions and
// limitations under the License.

package server

import (
	"context"
	"crypto/sha256"
	"fmt"
	"testing"

	"github.com/apigee/registry/rpc"
	"github.com/apigee/registry/server/names"
	"github.com/google/go-cmp/cmp"
	"github.com/google/go-cmp/cmp/cmpopts"
	"google.golang.org/grpc/codes"
	"google.golang.org/grpc/status"
	"google.golang.org/protobuf/testing/protocmp"
	"google.golang.org/protobuf/types/known/fieldmaskpb"
)

var (
	// Example spec contents for an OpenAPI JSON spec.
	specContents = []byte(`{"openapi": "3.0.0", "info": {"title": "My API", "version": "v1"}, "paths": {}}`)
<<<<<<< HEAD
=======
	// Basic spec view does not include file contents.
	basicSpec = &rpc.ApiSpec{
		Name:         "projects/my-project/locations/global/apis/my-api/versions/v1/specs/my-spec",
		Filename:     "openapi.json",
		Description:  "My API Spec",
		MimeType:     "application/x.openapi;version=3.0.0",
		SizeBytes:    int32(len(specContents)),
		Hash:         sha256hash(specContents),
		SourceUri:    "https://www.example.com/openapi.json",
		RevisionTags: []string{},
		Labels: map[string]string{
			"label-key": "label-value",
		},
		Annotations: map[string]string{
			"annotation-key": "annotation-value",
		},
	}
	// Full spec view includes contents.
	fullSpec = &rpc.ApiSpec{
		Name:         "projects/my-project/locations/global/apis/my-api/versions/v1/specs/my-spec",
		Filename:     "openapi.json",
		Description:  "My API Spec",
		MimeType:     "application/x.openapi;version=3.0.0",
		SizeBytes:    int32(len(specContents)),
		Hash:         sha256hash(specContents),
		SourceUri:    "https://www.example.com/openapi.json",
		Contents:     specContents,
		RevisionTags: []string{},
		Labels: map[string]string{
			"label-key": "label-value",
		},
		Annotations: map[string]string{
			"annotation-key": "annotation-value",
		},
	}
>>>>>>> 756df376
)

func sha256hash(bytes []byte) string {
	return fmt.Sprintf("%x", sha256.Sum256(bytes))
}

func seedSpecs(ctx context.Context, t *testing.T, s *RegistryServer, specs ...*rpc.ApiSpec) {
	t.Helper()

	for _, spec := range specs {
		name, err := names.ParseSpec(spec.Name)
		if err != nil {
			t.Fatalf("Setup/Seeding: ParseSpec(%q) returned error: %s", spec.Name, err)
		}

		seedVersions(ctx, t, s, &rpc.ApiVersion{
			Name: name.Version().String(),
		})

		req := &rpc.UpdateApiSpecRequest{
			ApiSpec:      spec,
			AllowMissing: true,
		}

		switch _, err := s.UpdateApiSpec(ctx, req); status.Code(err) {
		case codes.OK, codes.AlreadyExists:
			// ApiSpec is now ready for use in test.
		default:
			t.Fatalf("Setup/Seeding: UpdateApiSpec(%+v) returned error: %s", req, err)
		}
	}
}

func TestCreateApiSpec(t *testing.T) {
	tests := []struct {
		desc string
		seed *rpc.ApiVersion
		req  *rpc.CreateApiSpecRequest
		want *rpc.ApiSpec
	}{
		{
<<<<<<< HEAD
			desc: "fully populated resource",
			seed: &rpc.ApiVersion{Name: "projects/my-project/apis/my-api/versions/v1"},
=======
			desc: "populated resource with default parameters",
			seed: &rpc.ApiVersion{Name: "projects/my-project/locations/global/apis/my-api/versions/v1"},
			req: &rpc.CreateApiSpecRequest{
				Parent:  "projects/my-project/locations/global/apis/my-api/versions/v1",
				ApiSpec: fullSpec,
			},
			want: basicSpec,
			// Name field is generated.
			extraOpts: protocmp.IgnoreFields(new(rpc.ApiSpec), "name"),
		},
		{
			desc: "custom identifier",
			seed: &rpc.ApiVersion{Name: "projects/my-project/locations/global/apis/my-api/versions/v1"},
>>>>>>> 756df376
			req: &rpc.CreateApiSpecRequest{
				Parent:    "projects/my-project/locations/global/apis/my-api/versions/v1",
				ApiSpecId: "my-spec",
				ApiSpec: &rpc.ApiSpec{
					Filename:    "openapi.json",
					Description: "My Description",
					MimeType:    "application/x.openapi;version=3.0.0",
					SourceUri:   "https://www.example.com/openapi.json",
					Contents:    specContents,
					Labels: map[string]string{
						"label-key": "label-value",
					},
					Annotations: map[string]string{
						"annotation-key": "annotation-value",
					},
				},
			},
			want: &rpc.ApiSpec{
<<<<<<< HEAD
				Name:         "projects/my-project/apis/my-api/versions/v1/specs/my-spec",
				Filename:     "openapi.json",
				Description:  "My Description",
				MimeType:     "application/x.openapi;version=3.0.0",
				SizeBytes:    int32(len(specContents)),
				Hash:         sha256hash(specContents),
				SourceUri:    "https://www.example.com/openapi.json",
				RevisionTags: []string{},
				Labels: map[string]string{
					"label-key": "label-value",
				},
				Annotations: map[string]string{
					"annotation-key": "annotation-value",
				},
=======
				Name: "projects/my-project/locations/global/apis/my-api/versions/v1/specs/my-spec",
>>>>>>> 756df376
			},
		},
	}

	for _, test := range tests {
		t.Run(test.desc, func(t *testing.T) {
			ctx := context.Background()
			server := defaultTestServer(t)
			seedVersions(ctx, t, server, test.seed)

			created, err := server.CreateApiSpec(ctx, test.req)
			if err != nil {
				t.Fatalf("CreateApiSpec(%+v) returned error: %s", test.req, err)
			}

			opts := cmp.Options{
				protocmp.Transform(),
				protocmp.IgnoreFields(new(rpc.ApiSpec), "revision_id", "create_time", "revision_create_time", "revision_update_time"),
			}

			if !cmp.Equal(test.want, created, opts) {
				t.Errorf("CreateApiSpec(%+v) returned unexpected diff (-want +got):\n%s", test.req, cmp.Diff(test.want, created, opts))
			}

			if created.RevisionId == "" {
				t.Errorf("CreateApiSpec(%+v) returned unexpected revision_id %q, expected non-empty ID", test.req, created.GetRevisionId())
			}

			if created.CreateTime == nil || created.RevisionCreateTime == nil || created.RevisionUpdateTime == nil {
				t.Errorf("CreateApiSpec(%+v) returned unset create_time (%v), revision_create_time (%v), or revision_update_time (%v)", test.req, created.CreateTime, created.RevisionCreateTime, created.RevisionUpdateTime)
			} else if !created.CreateTime.AsTime().Equal(created.RevisionCreateTime.AsTime()) {
				t.Errorf("CreateApiSpec(%+v) returned unexpected timestamps: create_time %v != revision_create_time %v", test.req, created.CreateTime, created.RevisionCreateTime)
			} else if !created.RevisionCreateTime.AsTime().Equal(created.RevisionUpdateTime.AsTime()) {
				t.Errorf("CreateApiSpec(%+v) returned unexpected timestamps: revision_create_time %v != revision_update_time %v", test.req, created.RevisionCreateTime, created.RevisionUpdateTime)
			}

			t.Run("GetApiSpec", func(t *testing.T) {
				req := &rpc.GetApiSpecRequest{
					Name: created.GetName(),
				}

				got, err := server.GetApiSpec(ctx, req)
				if err != nil {
					t.Fatalf("GetApiSpec(%+v) returned error: %s", req, err)
				}

				opts := protocmp.Transform()
				if !cmp.Equal(created, got, opts) {
					t.Errorf("GetApiSpec(%+v) returned unexpected diff (-want +got):\n%s", req, cmp.Diff(created, got, opts))
				}
			})
		})
	}
}

func TestCreateApiSpecResponseCodes(t *testing.T) {
	tests := []struct {
		desc string
		seed *rpc.ApiVersion
		req  *rpc.CreateApiSpecRequest
		want codes.Code
	}{
		{
			desc: "parent not found",
			seed: &rpc.ApiVersion{Name: "projects/my-project/locations/global/apis/my-api/versions/v1"},
			req: &rpc.CreateApiSpecRequest{
<<<<<<< HEAD
				Parent:    "projects/my-project/apis/my-api/versions/v2",
				ApiSpecId: "valid-id",
				ApiSpec:   &rpc.ApiSpec{},
=======
				Parent:  "projects/my-project/locations/global/apis/my-api/versions/v2",
				ApiSpec: fullSpec,
>>>>>>> 756df376
			},
			want: codes.NotFound,
		},
		{
			desc: "missing resource body",
			seed: &rpc.ApiVersion{Name: "projects/my-project/locations/global/apis/my-api/versions/v1"},
			req: &rpc.CreateApiSpecRequest{
<<<<<<< HEAD
				Parent:    "projects/my-project/apis/my-api/versions/v1",
				ApiSpecId: "valid-id",
				ApiSpec:   nil,
			},
			want: codes.InvalidArgument,
		},
		{
			desc: "missing custom identifier",
			seed: &rpc.ApiVersion{Name: "projects/my-project/apis/my-api/versions/v1"},
			req: &rpc.CreateApiSpecRequest{
				Parent:    "projects/my-project/apis/my-api/versions/v1",
				ApiSpecId: "",
				ApiSpec:   &rpc.ApiSpec{},
=======
				Parent:  "projects/my-project/locations/global/apis/my-api/versions/v1",
				ApiSpec: nil,
>>>>>>> 756df376
			},
			want: codes.InvalidArgument,
		},
		{
			desc: "specific revision",
			seed: &rpc.ApiVersion{Name: "projects/my-project/locations/global/apis/my-api/versions/v1"},
			req: &rpc.CreateApiSpecRequest{
				Parent:    "projects/my-project/locations/global/apis/my-api/versions/v1",
				ApiSpecId: "my-spec@12345678",
				ApiSpec:   &rpc.ApiSpec{},
			},
			want: codes.InvalidArgument,
		},
		{
			desc: "long custom identifier",
			seed: &rpc.ApiVersion{Name: "projects/my-project/locations/global/apis/my-api/versions/v1"},
			req: &rpc.CreateApiSpecRequest{
				Parent:    "projects/my-project/locations/global/apis/my-api/versions/v1",
				ApiSpecId: "this-identifier-is-invalid-because-it-exceeds-the-eighty-character-maximum-length",
				ApiSpec:   &rpc.ApiSpec{},
			},
			want: codes.InvalidArgument,
		},
		{
			desc: "custom identifier underscores",
			seed: &rpc.ApiVersion{Name: "projects/my-project/locations/global/apis/my-api/versions/v1"},
			req: &rpc.CreateApiSpecRequest{
				Parent:    "projects/my-project/locations/global/apis/my-api/versions/v1",
				ApiSpecId: "underscore_identifier",
				ApiSpec:   &rpc.ApiSpec{},
			},
			want: codes.InvalidArgument,
		},
		{
			desc: "custom identifier hyphen prefix",
			seed: &rpc.ApiVersion{Name: "projects/my-project/locations/global/apis/my-api/versions/v1"},
			req: &rpc.CreateApiSpecRequest{
				Parent:    "projects/my-project/locations/global/apis/my-api",
				ApiSpecId: "-identifier",
				ApiSpec:   &rpc.ApiSpec{},
			},
			want: codes.InvalidArgument,
		},
		{
			desc: "custom identifier hyphen suffix",
			seed: &rpc.ApiVersion{Name: "projects/my-project/locations/global/apis/my-api/versions/v1"},
			req: &rpc.CreateApiSpecRequest{
				Parent:    "projects/my-project/locations/global/apis/my-api",
				ApiSpecId: "identifier-",
				ApiSpec:   &rpc.ApiSpec{},
			},
			want: codes.InvalidArgument,
		},
		{
			desc: "customer identifier uuid format",
			seed: &rpc.ApiVersion{Name: "projects/my-project/locations/global/apis/my-api/versions/v1"},
			req: &rpc.CreateApiSpecRequest{
				Parent:    "projects/my-project/locations/global/apis/my-api/versions/v1",
				ApiSpecId: "072d2288-c685-42d8-9df0-5edbb2a809ea",
				ApiSpec:   &rpc.ApiSpec{},
			},
			want: codes.InvalidArgument,
		},
		{
			desc: "customer identifier mixed case",
			seed: &rpc.ApiVersion{Name: "projects/my-project/locations/global/apis/my-api/versions/v1"},
			req: &rpc.CreateApiSpecRequest{
				Parent:    "projects/my-project/locations/global/apis/my-api/versions/v1",
				ApiSpecId: "IDentifier",
				ApiSpec:   &rpc.ApiSpec{},
			},
			want: codes.InvalidArgument,
		},
	}

	for _, test := range tests {
		t.Run(test.desc, func(t *testing.T) {
			ctx := context.Background()
			server := defaultTestServer(t)
			seedVersions(ctx, t, server, test.seed)

			if _, err := server.CreateApiSpec(ctx, test.req); status.Code(err) != test.want {
				t.Errorf("CreateApiSpec(%+v) returned status code %q, want %q: %v", test.req, status.Code(err), test.want, err)
			}
		})
	}
}

func TestCreateApiSpecDuplicates(t *testing.T) {
<<<<<<< HEAD
	tests := []struct {
		desc string
		seed *rpc.ApiSpec
		req  *rpc.CreateApiSpecRequest
		want codes.Code
	}{
		{
			desc: "case sensitive",
			seed: &rpc.ApiSpec{Name: "projects/my-project/apis/my-api/versions/v1/specs/my-spec"},
			req: &rpc.CreateApiSpecRequest{
				Parent:    "projects/my-project/apis/my-api/versions/v1",
				ApiSpecId: "my-spec",
				ApiSpec:   &rpc.ApiSpec{},
			},
			want: codes.AlreadyExists,
		},
		{
			desc: "case insensitive",
			seed: &rpc.ApiSpec{Name: "projects/my-project/apis/my-api/versions/v1/specs/my-spec"},
			req: &rpc.CreateApiSpecRequest{
				Parent:    "projects/my-project/apis/my-api/versions/v1",
				ApiSpecId: "My-Spec",
				ApiSpec:   &rpc.ApiSpec{},
			},
			want: codes.AlreadyExists,
		},
	}

	for _, test := range tests {
		t.Run(test.desc, func(t *testing.T) {
			ctx := context.Background()
			server := defaultTestServer(t)
			seedSpecs(ctx, t, server, test.seed)
=======
	ctx := context.Background()
	server := defaultTestServer(t)
	seedSpecs(ctx, t, server, &rpc.ApiSpec{
		Name: "projects/my-project/locations/global/apis/my-api/versions/v1/specs/my-spec",
	})

	t.Run("case sensitive duplicate", func(t *testing.T) {
		req := &rpc.CreateApiSpecRequest{
			Parent:    "projects/my-project/locations/global/apis/my-api/versions/v1",
			ApiSpecId: "my-spec",
			ApiSpec:   &rpc.ApiSpec{},
		}

		if _, err := server.CreateApiSpec(ctx, req); status.Code(err) != codes.AlreadyExists {
			t.Errorf("CreateApiSpec(%+v) returned status code %q, want %q: %v", req, status.Code(err), codes.AlreadyExists, err)
		}
	})

	t.Run("case insensitive duplicate", func(t *testing.T) {
		req := &rpc.CreateApiSpecRequest{
			Parent:    "projects/my-project/locations/global/apis/my-api/versions/v1",
			ApiSpecId: "My-Spec",
			ApiSpec:   &rpc.ApiSpec{},
		}
>>>>>>> 756df376

			if _, err := server.CreateApiSpec(ctx, test.req); status.Code(err) != test.want {
				t.Errorf("CreateApiSpec(%+v) returned status code %q, want %q: %v", test.req, status.Code(err), test.want, err)
			}
		})
	}
}

func TestGetApiSpec(t *testing.T) {
	tests := []struct {
		desc string
		seed *rpc.ApiSpec
		req  *rpc.GetApiSpecRequest
		want *rpc.ApiSpec
	}{
		{
			desc: "fully populated resource",
			seed: &rpc.ApiSpec{
				Name:        "projects/my-project/apis/my-api/versions/v1/specs/my-spec",
				Filename:    "openapi.json",
				Description: "My API Spec",
				MimeType:    "application/x.openapi;version=3.0.0",
				SourceUri:   "https://www.example.com/openapi.json",
				Contents:    specContents,
				Labels: map[string]string{
					"label-key": "label-value",
				},
				Annotations: map[string]string{
					"annotation-key": "annotation-value",
				},
			},
			req: &rpc.GetApiSpecRequest{
				Name: "projects/my-project/apis/my-api/versions/v1/specs/my-spec",
			},
			want: &rpc.ApiSpec{
				Name:         "projects/my-project/apis/my-api/versions/v1/specs/my-spec",
				Filename:     "openapi.json",
				Description:  "My API Spec",
				MimeType:     "application/x.openapi;version=3.0.0",
				SizeBytes:    int32(len(specContents)),
				Hash:         sha256hash(specContents),
				SourceUri:    "https://www.example.com/openapi.json",
				RevisionTags: []string{},
				Labels: map[string]string{
					"label-key": "label-value",
				},
				Annotations: map[string]string{
					"annotation-key": "annotation-value",
				},
			},
		},
	}

	for _, test := range tests {
		t.Run(test.desc, func(t *testing.T) {
			ctx := context.Background()
			server := defaultTestServer(t)
			seedSpecs(ctx, t, server, test.seed)

			got, err := server.GetApiSpec(ctx, test.req)
			if err != nil {
				t.Fatalf("GetApiSpec(%+v) returned error: %s", test.req, err)
			}

			opts := cmp.Options{
				protocmp.Transform(),
				protocmp.IgnoreFields(new(rpc.ApiSpec), "revision_id", "create_time", "revision_create_time", "revision_update_time"),
			}

			if !cmp.Equal(test.want, got, opts) {
				t.Errorf("GetApiSpec(%+v) returned unexpected diff (-want +got):\n%s", test.req, cmp.Diff(test.want, got, opts))
			}
		})
	}
}

func TestGetApiSpecResponseCodes(t *testing.T) {
	tests := []struct {
		desc string
		seed *rpc.ApiSpec
		req  *rpc.GetApiSpecRequest
		want codes.Code
	}{
		{
			desc: "resource not found",
			seed: &rpc.ApiSpec{Name: "projects/my-project/locations/global/apis/my-api/versions/v1/specs/my-spec"},
			req: &rpc.GetApiSpecRequest{
				Name: "projects/my-project/locations/global/apis/my-api/versions/v1/specs/doesnt-exist",
			},
			want: codes.NotFound,
		},
		{
			desc: "case insensitive name",
			seed: &rpc.ApiSpec{Name: "projects/my-project/locations/global/apis/my-api/versions/v1/specs/my-spec"},
			req: &rpc.GetApiSpecRequest{
				Name: "projects/my-project/locations/global/apis/my-api/versions/v1/specs/My-Spec",
			},
			want: codes.OK,
		},
	}

	for _, test := range tests {
		t.Run(test.desc, func(t *testing.T) {
			ctx := context.Background()
			server := defaultTestServer(t)
			seedSpecs(ctx, t, server, test.seed)

			if _, err := server.GetApiSpec(ctx, test.req); status.Code(err) != test.want {
				t.Errorf("GetApiSpec(%+v) returned status code %q, want %q: %v", test.req, status.Code(err), test.want, err)
			}
		})
	}
}

func TestGetApiSpecContents(t *testing.T) {
	tests := []struct {
		desc string
		seed *rpc.ApiSpec
		req  *rpc.GetApiSpecContentsRequest
		want codes.Code
	}{
		{
			desc: "resource not found",
			seed: &rpc.ApiSpec{Name: "projects/my-project/locations/global/apis/my-api/versions/v1/specs/my-spec"},
			req: &rpc.GetApiSpecContentsRequest{
				Name: "projects/my-project/locations/global/apis/my-api/versions/v1/specs/doesnt-exist/contents",
			},
			want: codes.NotFound,
		},
		{
			desc: "case insensitive identifiers",
			seed: &rpc.ApiSpec{Name: "projects/my-project/locations/global/apis/my-api/versions/v1/specs/my-spec"},
			req: &rpc.GetApiSpecContentsRequest{
				Name: "projects/My-project/locations/global/apis/My-api/versions/V1/specs/My-Spec/contents",
			},
			want: codes.OK,
		},
		{
			desc: "missing contents suffix in resource name",
			seed: &rpc.ApiSpec{
				Name:     "projects/my-project/locations/global/apis/my-api/versions/v1/specs/my-spec",
				Contents: []byte{},
			},
			req: &rpc.GetApiSpecContentsRequest{
				Name: "projects/my-project/locations/global/apis/my-api/versions/v1/specs/my-spec",
			},
			want: codes.InvalidArgument,
		},
		{
			desc: "gzip mimetype with empty contents",
			seed: &rpc.ApiSpec{
				Name:     "projects/my-project/locations/global/apis/my-api/versions/v1/specs/my-spec",
				MimeType: "application/x.openapi+gzip;version=3.0.0",
				Contents: []byte{},
			},
			req: &rpc.GetApiSpecContentsRequest{
				Name: "projects/my-project/locations/global/apis/my-api/versions/v1/specs/my-spec/contents",
			},
			want: codes.FailedPrecondition,
		},
	}

	for _, test := range tests {
		t.Run(test.desc, func(t *testing.T) {
			ctx := context.Background()
			server := defaultTestServer(t)
			seedSpecs(ctx, t, server, test.seed)

			if _, err := server.GetApiSpecContents(ctx, test.req); status.Code(err) != test.want {
				t.Errorf("GetApiSpecContents(%+v) returned status code %q, want %q: %v", test.req, status.Code(err), test.want, err)
			}
		})
	}
}

func TestListApiSpecs(t *testing.T) {
	tests := []struct {
		desc      string
		seed      []*rpc.ApiSpec
		req       *rpc.ListApiSpecsRequest
		want      *rpc.ListApiSpecsResponse
		wantToken bool
		extraOpts cmp.Option
	}{
		{
			desc: "default parameters",
			seed: []*rpc.ApiSpec{
				{Name: "projects/my-project/locations/global/apis/my-api/versions/v1/specs/spec1"},
				{Name: "projects/my-project/locations/global/apis/my-api/versions/v1/specs/spec2"},
				{Name: "projects/my-project/locations/global/apis/my-api/versions/v1/specs/spec3"},
				{Name: "projects/my-project/locations/global/apis/my-api/versions/v2/specs/spec1"},
			},
			req: &rpc.ListApiSpecsRequest{
				Parent: "projects/my-project/locations/global/apis/my-api/versions/v1",
			},
			want: &rpc.ListApiSpecsResponse{
				ApiSpecs: []*rpc.ApiSpec{
					{Name: "projects/my-project/locations/global/apis/my-api/versions/v1/specs/spec1"},
					{Name: "projects/my-project/locations/global/apis/my-api/versions/v1/specs/spec2"},
					{Name: "projects/my-project/locations/global/apis/my-api/versions/v1/specs/spec3"},
				},
			},
		},
		{
			desc: "across all versions in a specific project and api",
			seed: []*rpc.ApiSpec{
				{Name: "projects/my-project/locations/global/apis/my-api/versions/v1/specs/my-spec"},
				{Name: "projects/my-project/locations/global/apis/my-api/versions/v2/specs/my-spec"},
				{Name: "projects/other-project/locations/global/apis/my-api/versions/v1/specs/my-spec"},
			},
			req: &rpc.ListApiSpecsRequest{
				Parent: "projects/my-project/locations/global/apis/my-api/versions/-",
			},
			want: &rpc.ListApiSpecsResponse{
				ApiSpecs: []*rpc.ApiSpec{
					{Name: "projects/my-project/locations/global/apis/my-api/versions/v1/specs/my-spec"},
					{Name: "projects/my-project/locations/global/apis/my-api/versions/v2/specs/my-spec"},
				},
			},
		},
		{
			desc: "across all apis and versions in a specific project",
			seed: []*rpc.ApiSpec{
				{Name: "projects/my-project/locations/global/apis/my-api/versions/v1/specs/my-spec"},
				{Name: "projects/my-project/locations/global/apis/other-api/versions/v2/specs/my-spec"},
				{Name: "projects/other-project/locations/global/apis/my-api/versions/v1/specs/my-spec"},
			},
			req: &rpc.ListApiSpecsRequest{
				Parent: "projects/my-project/locations/global/apis/-/versions/-",
			},
			want: &rpc.ListApiSpecsResponse{
				ApiSpecs: []*rpc.ApiSpec{
					{Name: "projects/my-project/locations/global/apis/my-api/versions/v1/specs/my-spec"},
					{Name: "projects/my-project/locations/global/apis/other-api/versions/v2/specs/my-spec"},
				},
			},
		},
		{
			desc: "across all projects, apis, and versions",
			seed: []*rpc.ApiSpec{
				{Name: "projects/my-project/locations/global/apis/my-api/versions/v1/specs/my-spec"},
				{Name: "projects/other-project/locations/global/apis/other-api/versions/v2/specs/my-spec"},
			},
			req: &rpc.ListApiSpecsRequest{
				Parent: "projects/-/locations/global/apis/-/versions/-",
			},
			want: &rpc.ListApiSpecsResponse{
				ApiSpecs: []*rpc.ApiSpec{
					{Name: "projects/my-project/locations/global/apis/my-api/versions/v1/specs/my-spec"},
					{Name: "projects/other-project/locations/global/apis/other-api/versions/v2/specs/my-spec"},
				},
			},
		},
		{
			desc: "in a specific api and version across all projects",
			seed: []*rpc.ApiSpec{
				{Name: "projects/my-project/locations/global/apis/my-api/versions/v1/specs/my-spec"},
				{Name: "projects/other-project/locations/global/apis/my-api/versions/v1/specs/my-spec"},
				{Name: "projects/my-project/locations/global/apis/other-api/versions/v1/specs/my-spec"},
				{Name: "projects/my-project/locations/global/apis/my-api/versions/v2/specs/my-spec"},
			},
			req: &rpc.ListApiSpecsRequest{
				Parent: "projects/-/locations/global/apis/my-api/versions/v1",
			},
			want: &rpc.ListApiSpecsResponse{
				ApiSpecs: []*rpc.ApiSpec{
					{Name: "projects/my-project/locations/global/apis/my-api/versions/v1/specs/my-spec"},
					{Name: "projects/other-project/locations/global/apis/my-api/versions/v1/specs/my-spec"},
				},
			},
		},
		{
			desc: "in a specific version across all projects and apis",
			seed: []*rpc.ApiSpec{
				{Name: "projects/my-project/locations/global/apis/my-api/versions/v1/specs/my-spec"},
				{Name: "projects/other-project/locations/global/apis/other-api/versions/v1/specs/my-spec"},
				{Name: "projects/my-project/locations/global/apis/my-api/versions/v2/specs/my-spec"},
			},
			req: &rpc.ListApiSpecsRequest{
				Parent: "projects/-/locations/global/apis/-/versions/v1",
			},
			want: &rpc.ListApiSpecsResponse{
				ApiSpecs: []*rpc.ApiSpec{
					{Name: "projects/my-project/locations/global/apis/my-api/versions/v1/specs/my-spec"},
					{Name: "projects/other-project/locations/global/apis/other-api/versions/v1/specs/my-spec"},
				},
			},
		},
		{
			desc: "in all versions of a specific api across all projects",
			seed: []*rpc.ApiSpec{
				{Name: "projects/my-project/locations/global/apis/my-api/versions/v1/specs/my-spec"},
				{Name: "projects/other-project/locations/global/apis/my-api/versions/v2/specs/my-spec"},
				{Name: "projects/my-project/locations/global/apis/other-api/versions/v1/specs/my-spec"},
			},
			req: &rpc.ListApiSpecsRequest{
				Parent: "projects/-/locations/global/apis/my-api/versions/-",
			},
			want: &rpc.ListApiSpecsResponse{
				ApiSpecs: []*rpc.ApiSpec{
					{Name: "projects/my-project/locations/global/apis/my-api/versions/v1/specs/my-spec"},
					{Name: "projects/other-project/locations/global/apis/my-api/versions/v2/specs/my-spec"},
				},
			},
		},
		{
			desc: "custom page size",
			seed: []*rpc.ApiSpec{
				{Name: "projects/my-project/locations/global/apis/my-api/versions/v1/specs/spec1"},
				{Name: "projects/my-project/locations/global/apis/my-api/versions/v1/specs/spec2"},
				{Name: "projects/my-project/locations/global/apis/my-api/versions/v1/specs/spec3"},
			},
			req: &rpc.ListApiSpecsRequest{
				Parent:   "projects/my-project/locations/global/apis/my-api/versions/v1",
				PageSize: 1,
			},
			want: &rpc.ListApiSpecsResponse{
				ApiSpecs: []*rpc.ApiSpec{
					{},
				},
			},
			wantToken: true,
			// Ordering is not guaranteed by API, so any resource may be returned.
			extraOpts: protocmp.IgnoreFields(new(rpc.ApiSpec), "name"),
		},
		{
			desc: "name equality filtering",
			seed: []*rpc.ApiSpec{
				{Name: "projects/my-project/locations/global/apis/my-api/versions/v1/specs/spec1"},
				{Name: "projects/my-project/locations/global/apis/my-api/versions/v1/specs/spec2"},
				{Name: "projects/my-project/locations/global/apis/my-api/versions/v1/specs/spec3"},
			},
			req: &rpc.ListApiSpecsRequest{
				Parent: "projects/my-project/locations/global/apis/my-api/versions/v1",
				Filter: "name == 'projects/my-project/locations/global/apis/my-api/versions/v1/specs/spec2'",
			},
			want: &rpc.ListApiSpecsResponse{
				ApiSpecs: []*rpc.ApiSpec{
					{Name: "projects/my-project/locations/global/apis/my-api/versions/v1/specs/spec2"},
				},
			},
		},
		{
			desc: "description inequality filtering",
			seed: []*rpc.ApiSpec{
				{
					Name:        "projects/my-project/locations/global/apis/my-api/versions/v1/specs/spec1",
					Description: "First ApiSpec",
				},
				{Name: "projects/my-project/locations/global/apis/my-api/versions/v1/specs/spec2"},
				{Name: "projects/my-project/locations/global/apis/my-api/versions/v1/specs/spec3"},
			},
			req: &rpc.ListApiSpecsRequest{
				Parent: "projects/my-project/locations/global/apis/my-api/versions/v1",
				Filter: "description != ''",
			},
			want: &rpc.ListApiSpecsResponse{
				ApiSpecs: []*rpc.ApiSpec{
					{
						Name:        "projects/my-project/locations/global/apis/my-api/versions/v1/specs/spec1",
						Description: "First ApiSpec",
					},
				},
			},
		},
	}

	for _, test := range tests {
		t.Run(test.desc, func(t *testing.T) {
			ctx := context.Background()
			server := defaultTestServer(t)
			seedSpecs(ctx, t, server, test.seed...)

			got, err := server.ListApiSpecs(ctx, test.req)
			if err != nil {
				t.Fatalf("ListApiSpecs(%+v) returned error: %s", test.req, err)
			}

			opts := cmp.Options{
				protocmp.Transform(),
				protocmp.IgnoreFields(new(rpc.ListApiSpecsResponse), "next_page_token"),
				protocmp.IgnoreFields(new(rpc.ApiSpec), "revision_id", "create_time", "revision_create_time", "revision_update_time"),
				protocmp.SortRepeated(func(a, b *rpc.ApiSpec) bool {
					return a.GetName() < b.GetName()
				}),
				test.extraOpts,
			}

			if !cmp.Equal(test.want, got, opts) {
				t.Errorf("ListApiSpecs(%+v) returned unexpected diff (-want +got):\n%s", test.req, cmp.Diff(test.want, got, opts))
			}

			if test.wantToken && got.NextPageToken == "" {
				t.Errorf("ListApiSpecs(%+v) returned empty next_page_token, expected non-empty next_page_token", test.req)
			} else if !test.wantToken && got.NextPageToken != "" {
				t.Errorf("ListApiSpecs(%+v) returned non-empty next_page_token, expected empty next_page_token: %s", test.req, got.GetNextPageToken())
			}
		})
	}
}

func TestListApiSpecsResponseCodes(t *testing.T) {
	tests := []struct {
		desc string
		req  *rpc.ListApiSpecsRequest
		want codes.Code
	}{
		{
			desc: "parent version not found",
			req: &rpc.ListApiSpecsRequest{
				Parent: "projects/my-project/locations/global/apis/my-api/versions/v1",
			},
			want: codes.NotFound,
		},
		{
			desc: "parent api not found",
			req: &rpc.ListApiSpecsRequest{
				Parent: "projects/my-project/locations/global/apis/my-api/versions/-",
			},
			want: codes.NotFound,
		},
		{
			desc: "parent project not found",
			req: &rpc.ListApiSpecsRequest{
				Parent: "projects/my-project/locations/global/apis/-/versions/-",
			},
			want: codes.NotFound,
		},
		{
			desc: "negative page size",
			req: &rpc.ListApiSpecsRequest{
				PageSize: -1,
			},
			want: codes.InvalidArgument,
		},
		{
			desc: "invalid filter",
			req: &rpc.ListApiSpecsRequest{
				Filter: "this filter is not valid",
			},
			want: codes.InvalidArgument,
		},
		{
			desc: "invalid page token",
			req: &rpc.ListApiSpecsRequest{
				PageToken: "this token is not valid",
			},
			want: codes.InvalidArgument,
		},
	}

	for _, test := range tests {
		t.Run(test.desc, func(t *testing.T) {
			ctx := context.Background()
			server := defaultTestServer(t)

			if _, err := server.ListApiSpecs(ctx, test.req); status.Code(err) != test.want {
				t.Errorf("ListApiSpecs(%+v) returned status code %q, want %q: %v", test.req, status.Code(err), test.want, err)
			}
		})
	}
}

func TestListApiSpecsSequence(t *testing.T) {
	ctx := context.Background()
	server := defaultTestServer(t)
	seed := []*rpc.ApiSpec{
		{Name: "projects/my-project/locations/global/apis/my-api/versions/v1/specs/spec1"},
		{Name: "projects/my-project/locations/global/apis/my-api/versions/v1/specs/spec2"},
		{Name: "projects/my-project/locations/global/apis/my-api/versions/v1/specs/spec3"},
	}
	seedSpecs(ctx, t, server, seed...)

	listed := make([]*rpc.ApiSpec, 0, 3)

	var nextToken string
	t.Run("first page", func(t *testing.T) {
		req := &rpc.ListApiSpecsRequest{
			Parent:   "projects/my-project/locations/global/apis/my-api/versions/v1",
			PageSize: 1,
		}

		got, err := server.ListApiSpecs(ctx, req)
		if err != nil {
			t.Fatalf("ListApiSpecs(%+v) returned error: %s", req, err)
		}

		if count := len(got.GetApiSpecs()); count != 1 {
			t.Errorf("ListApiSpecs(%+v) returned %d specs, expected exactly one", req, count)
		}

		if got.GetNextPageToken() == "" {
			t.Errorf("ListApiSpecs(%+v) returned empty next_page_token, expected another page", req)
		}

		listed = append(listed, got.ApiSpecs...)
		nextToken = got.GetNextPageToken()
	})

	if t.Failed() {
		t.Fatal("Cannot test intermediate page after failure on first page")
	}

	t.Run("intermediate page", func(t *testing.T) {
		req := &rpc.ListApiSpecsRequest{
			Parent:    "projects/my-project/locations/global/apis/my-api/versions/v1",
			PageSize:  1,
			PageToken: nextToken,
		}

		got, err := server.ListApiSpecs(ctx, req)
		if err != nil {
			t.Fatalf("ListApiSpecs(%+v) returned error: %s", req, err)
		}

		if count := len(got.GetApiSpecs()); count != 1 {
			t.Errorf("ListApiSpecs(%+v) returned %d specs, expected exactly one", req, count)
		}

		if got.GetNextPageToken() == "" {
			t.Errorf("ListApiSpecs(%+v) returned empty next_page_token, expected another page", req)
		}

		listed = append(listed, got.ApiSpecs...)
		nextToken = got.GetNextPageToken()
	})

	if t.Failed() {
		t.Fatal("Cannot test final page after failure on intermediate page")
	}

	t.Run("final page", func(t *testing.T) {
		req := &rpc.ListApiSpecsRequest{
			Parent:    "projects/my-project/locations/global/apis/my-api/versions/v1",
			PageSize:  1,
			PageToken: nextToken,
		}

		got, err := server.ListApiSpecs(ctx, req)
		if err != nil {
			t.Fatalf("ListApiSpecs(%+v) returned error: %s", req, err)
		}

		if count := len(got.GetApiSpecs()); count != 1 {
			t.Errorf("ListApiSpecs(%+v) returned %d specs, expected exactly one", req, count)
		}

		if got.GetNextPageToken() != "" {
			t.Errorf("ListApiSpecs(%+v) returned next_page_token, expected no next page", req)
		}

		listed = append(listed, got.ApiSpecs...)
	})

	if t.Failed() {
		t.Fatal("Cannot test sequence result after failure on final page")
	}

	opts := cmp.Options{
		protocmp.Transform(),
		protocmp.IgnoreFields(new(rpc.ApiSpec), "revision_id", "create_time", "revision_create_time", "revision_update_time"),
		cmpopts.SortSlices(func(a, b *rpc.ApiSpec) bool {
			return a.GetName() < b.GetName()
		}),
	}

	if !cmp.Equal(seed, listed, opts) {
		t.Errorf("List sequence returned unexpected diff (-want +got):\n%s", cmp.Diff(seed, listed, opts))
	}
}

// This test prevents the list sequence from ending before a known filter match is listed.
// For simplicity, it does not guarantee the resource is returned on a later page.
func TestListApiSpecsLargeCollectionFiltering(t *testing.T) {
	ctx := context.Background()
	server := defaultTestServer(t)
	for i := 1; i <= 100; i++ {
		seedSpecs(ctx, t, server, &rpc.ApiSpec{
			Name: fmt.Sprintf("projects/my-project/locations/global/apis/my-api/versions/v1/specs/s%03d", i),
		})
	}

	req := &rpc.ListApiSpecsRequest{
		Parent:   "projects/my-project/locations/global/apis/my-api/versions/v1",
		PageSize: 1,
		Filter:   "name == 'projects/my-project/locations/global/apis/my-api/versions/v1/specs/s099'",
	}

	got, err := server.ListApiSpecs(ctx, req)
	if err != nil {
		t.Fatalf("ListApiSpecs(%+v) returned error: %s", req, err)
	}

	if len(got.GetApiSpecs()) == 1 && got.GetNextPageToken() != "" {
		t.Errorf("ListApiSpecs(%+v) returned a page token when the only matching resource has been listed: %+v", req, got)
	} else if len(got.GetApiSpecs()) == 0 && got.GetNextPageToken() == "" {
		t.Errorf("ListApiSpecs(%+v) returned an empty next page token before listing the only matching resource", req)
	} else if count := len(got.GetApiSpecs()); count > 1 {
		t.Errorf("ListApiSpecs(%+v) returned %d projects, expected at most one: %+v", req, count, got.GetApiSpecs())
	}
}

func TestUpdateApiSpec(t *testing.T) {
	tests := []struct {
		desc string
		seed *rpc.ApiSpec
		req  *rpc.UpdateApiSpecRequest
		want *rpc.ApiSpec
	}{
		{
			desc: "allow missing updates existing resources",
			seed: &rpc.ApiSpec{
				Name:        "projects/my-project/locations/global/apis/my-api/versions/v1/specs/my-spec",
				Description: "My ApiSpec",
				Filename:    "openapi.json",
			},
			req: &rpc.UpdateApiSpecRequest{
				ApiSpec: &rpc.ApiSpec{
					Name:        "projects/my-project/locations/global/apis/my-api/versions/v1/specs/my-spec",
					Description: "My Updated ApiSpec",
				},
				UpdateMask:   &fieldmaskpb.FieldMask{Paths: []string{"description"}},
				AllowMissing: true,
			},
			want: &rpc.ApiSpec{
				Name:        "projects/my-project/locations/global/apis/my-api/versions/v1/specs/my-spec",
				Description: "My Updated ApiSpec",
				Filename:    "openapi.json",
			},
		},
		{
			desc: "allow missing creates missing resources",
			seed: &rpc.ApiSpec{
				Name: "projects/my-project/locations/global/apis/my-api/versions/v1/specs/sibling-spec",
			},
			req: &rpc.UpdateApiSpecRequest{
				ApiSpec: &rpc.ApiSpec{
					Name: "projects/my-project/locations/global/apis/my-api/versions/v1/specs/my-spec",
				},
				AllowMissing: true,
			},
			want: &rpc.ApiSpec{
				Name: "projects/my-project/locations/global/apis/my-api/versions/v1/specs/my-spec",
			},
		},
		{
			desc: "implicit nil mask",
			seed: &rpc.ApiSpec{
				Name:        "projects/my-project/apis/my-api/versions/v1/specs/my-spec",
				Description: "My ApiSpec",
				Filename:    "openapi.json",
			},
			req: &rpc.UpdateApiSpecRequest{
				ApiSpec: &rpc.ApiSpec{
					Name:        "projects/my-project/apis/my-api/versions/v1/specs/my-spec",
					Description: "My Updated ApiSpec",
				},
			},
			want: &rpc.ApiSpec{
				Name:        "projects/my-project/apis/my-api/versions/v1/specs/my-spec",
				Description: "My Updated ApiSpec",
				Filename:    "openapi.json",
			},
		},
		{
			desc: "implicit empty mask",
			seed: &rpc.ApiSpec{
				Name:        "projects/my-project/locations/global/apis/my-api/versions/v1/specs/my-spec",
				Description: "My ApiSpec",
				Filename:    "openapi.json",
			},
			req: &rpc.UpdateApiSpecRequest{
				ApiSpec: &rpc.ApiSpec{
					Name:        "projects/my-project/locations/global/apis/my-api/versions/v1/specs/my-spec",
					Description: "My Updated ApiSpec",
				},
				UpdateMask: &fieldmaskpb.FieldMask{},
			},
			want: &rpc.ApiSpec{
				Name:        "projects/my-project/locations/global/apis/my-api/versions/v1/specs/my-spec",
				Description: "My Updated ApiSpec",
				Filename:    "openapi.json",
			},
		},
		{
			desc: "field specific mask",
			seed: &rpc.ApiSpec{
				Name:        "projects/my-project/locations/global/apis/my-api/versions/v1/specs/my-spec",
				Description: "My ApiSpec",
				Filename:    "openapi.json",
			},
			req: &rpc.UpdateApiSpecRequest{
				ApiSpec: &rpc.ApiSpec{
					Name:        "projects/my-project/locations/global/apis/my-api/versions/v1/specs/my-spec",
					Description: "My Updated ApiSpec",
					Filename:    "Ignored",
				},
				UpdateMask: &fieldmaskpb.FieldMask{Paths: []string{"description"}},
			},
			want: &rpc.ApiSpec{
				Name:        "projects/my-project/locations/global/apis/my-api/versions/v1/specs/my-spec",
				Description: "My Updated ApiSpec",
				Filename:    "openapi.json",
			},
		},
		{
			desc: "full replacement wildcard mask",
			seed: &rpc.ApiSpec{
				Name:        "projects/my-project/locations/global/apis/my-api/versions/v1/specs/my-spec",
				Description: "My ApiSpec",
				Filename:    "openapi.json",
			},
			req: &rpc.UpdateApiSpecRequest{
				ApiSpec: &rpc.ApiSpec{
					Name:        "projects/my-project/locations/global/apis/my-api/versions/v1/specs/my-spec",
					Description: "My Updated ApiSpec",
				},
				UpdateMask: &fieldmaskpb.FieldMask{Paths: []string{"*"}},
			},
			want: &rpc.ApiSpec{
				Name:        "projects/my-project/locations/global/apis/my-api/versions/v1/specs/my-spec",
				Description: "My Updated ApiSpec",
				Filename:    "",
			},
		},
	}

	for _, test := range tests {
		t.Run(test.desc, func(t *testing.T) {
			ctx := context.Background()
			server := defaultTestServer(t)
			seedSpecs(ctx, t, server, test.seed)

			updated, err := server.UpdateApiSpec(ctx, test.req)
			if err != nil {
				t.Fatalf("UpdateApiSpec(%+v) returned error: %s", test.req, err)
			}

			opts := cmp.Options{
				protocmp.Transform(),
				protocmp.IgnoreFields(new(rpc.ApiSpec), "revision_id", "create_time", "revision_create_time", "revision_update_time"),
			}

			if !cmp.Equal(test.want, updated, opts) {
				t.Errorf("UpdateApiSpec(%+v) returned unexpected diff (-want +got):\n%s", test.req, cmp.Diff(test.want, updated, opts))
			}

			t.Run("GetApiSpec", func(t *testing.T) {
				req := &rpc.GetApiSpecRequest{
					Name: updated.GetName(),
				}

				got, err := server.GetApiSpec(ctx, req)
				if err != nil {
					t.Fatalf("GetApiSpec(%+v) returned error: %s", req, err)
				}

				opts := protocmp.Transform()
				if !cmp.Equal(updated, got, opts) {
					t.Errorf("GetApiSpec(%+v) returned unexpected diff (-want +got):\n%s", req, cmp.Diff(updated, got, opts))
				}
			})
		})
	}
}

func TestUpdateApiSpecResponseCodes(t *testing.T) {
	tests := []struct {
		desc string
		seed *rpc.ApiSpec
		req  *rpc.UpdateApiSpecRequest
		want codes.Code
	}{
		{
			desc: "resource not found",
			seed: &rpc.ApiSpec{Name: "projects/my-project/locations/global/apis/my-api/versions/v1/specs/my-spec"},
			req: &rpc.UpdateApiSpecRequest{
				ApiSpec: &rpc.ApiSpec{
					Name: "projects/my-project/locations/global/apis/my-api/versions/v1/specs/doesnt-exist",
				},
			},
			want: codes.NotFound,
		},
		{
			desc: "specific revision",
			seed: &rpc.ApiSpec{Name: "projects/my-project/locations/global/apis/my-api/versions/v1/specs/my-spec"},
			req: &rpc.UpdateApiSpecRequest{
				ApiSpec: &rpc.ApiSpec{
					Name: "projects/my-project/locations/global/apis/my-api/versions/v1/specs/my-spec@12345678",
				},
			},
			want: codes.InvalidArgument,
		},
		{
			desc: "missing resource body",
			seed: &rpc.ApiSpec{Name: "projects/my-project/locations/global/apis/my-api/versions/v1/specs/my-spec"},
			req:  &rpc.UpdateApiSpecRequest{},
			want: codes.InvalidArgument,
		},
		{
			desc: "missing resource name",
			seed: &rpc.ApiSpec{Name: "projects/my-project/locations/global/apis/my-api/versions/v1/specs/my-spec"},
			req: &rpc.UpdateApiSpecRequest{
				ApiSpec: &rpc.ApiSpec{},
			},
			want: codes.InvalidArgument,
		},
		{
			desc: "nonexistent field in mask",
			seed: &rpc.ApiSpec{Name: "projects/my-project/locations/global/apis/my-api/versions/v1/specs/my-spec"},
			req: &rpc.UpdateApiSpecRequest{
				ApiSpec: &rpc.ApiSpec{
					Name: "projects/my-project/locations/global/apis/my-api/versions/v1/specs/my-spec",
				},
				UpdateMask: &fieldmaskpb.FieldMask{Paths: []string{"this field does not exist"}},
			},
			want: codes.InvalidArgument,
		},
	}

	for _, test := range tests {
		t.Run(test.desc, func(t *testing.T) {
			ctx := context.Background()
			server := defaultTestServer(t)
			seedSpecs(ctx, t, server, test.seed)

			if _, err := server.UpdateApiSpec(ctx, test.req); status.Code(err) != test.want {
				t.Errorf("UpdateApiSpec(%+v) returned status code %q, want %q: %v", test.req, status.Code(err), test.want, err)
			}
		})
	}
}

func TestDeleteApiSpec(t *testing.T) {
	tests := []struct {
		desc string
		seed *rpc.ApiSpec
		req  *rpc.DeleteApiSpecRequest
	}{
		{
			desc: "existing resource",
			seed: &rpc.ApiSpec{
				Name: "projects/my-project/locations/global/apis/my-api/versions/v1/specs/my-spec",
			},
			req: &rpc.DeleteApiSpecRequest{
				Name: "projects/my-project/locations/global/apis/my-api/versions/v1/specs/my-spec",
			},
		},
	}

	for _, test := range tests {
		t.Run(test.desc, func(t *testing.T) {
			ctx := context.Background()
			server := defaultTestServer(t)
			seedSpecs(ctx, t, server, test.seed)

			if _, err := server.DeleteApiSpec(ctx, test.req); err != nil {
				t.Fatalf("DeleteApiSpec(%+v) returned error: %s", test.req, err)
			}

			t.Run("GetApiSpec", func(t *testing.T) {
				req := &rpc.GetApiSpecRequest{
					Name: test.req.GetName(),
				}

				if _, err := server.GetApiSpec(ctx, req); status.Code(err) != codes.NotFound {
					t.Fatalf("GetApiSpec(%+v) returned status code %q, want %q: %v", test.req, status.Code(err), codes.NotFound, err)
				}
			})
		})
	}
}

func TestDeleteApiSpecResponseCodes(t *testing.T) {
	tests := []struct {
		desc string
		req  *rpc.DeleteApiSpecRequest
		want codes.Code
	}{
		{
			desc: "resource not found",
			req: &rpc.DeleteApiSpecRequest{
				Name: "projects/my-project/locations/global/apis/my-api/versions/v1/specs/doesnt-exist",
			},
			want: codes.NotFound,
		},
		{
			desc: "specific revision",
			req: &rpc.DeleteApiSpecRequest{
				Name: "projects/my-project/locations/global/apis/my-api/versions/v1/specs/my-spec@12345678",
			},
			want: codes.InvalidArgument,
		},
	}

	for _, test := range tests {
		t.Run(test.desc, func(t *testing.T) {
			ctx := context.Background()
			server := defaultTestServer(t)

			if _, err := server.DeleteApiSpec(ctx, test.req); status.Code(err) != test.want {
				t.Errorf("DeleteApiSpec(%+v) returned status code %q, want %q: %v", test.req, status.Code(err), test.want, err)
			}
		})
	}
}<|MERGE_RESOLUTION|>--- conflicted
+++ resolved
@@ -33,44 +33,6 @@
 var (
 	// Example spec contents for an OpenAPI JSON spec.
 	specContents = []byte(`{"openapi": "3.0.0", "info": {"title": "My API", "version": "v1"}, "paths": {}}`)
-<<<<<<< HEAD
-=======
-	// Basic spec view does not include file contents.
-	basicSpec = &rpc.ApiSpec{
-		Name:         "projects/my-project/locations/global/apis/my-api/versions/v1/specs/my-spec",
-		Filename:     "openapi.json",
-		Description:  "My API Spec",
-		MimeType:     "application/x.openapi;version=3.0.0",
-		SizeBytes:    int32(len(specContents)),
-		Hash:         sha256hash(specContents),
-		SourceUri:    "https://www.example.com/openapi.json",
-		RevisionTags: []string{},
-		Labels: map[string]string{
-			"label-key": "label-value",
-		},
-		Annotations: map[string]string{
-			"annotation-key": "annotation-value",
-		},
-	}
-	// Full spec view includes contents.
-	fullSpec = &rpc.ApiSpec{
-		Name:         "projects/my-project/locations/global/apis/my-api/versions/v1/specs/my-spec",
-		Filename:     "openapi.json",
-		Description:  "My API Spec",
-		MimeType:     "application/x.openapi;version=3.0.0",
-		SizeBytes:    int32(len(specContents)),
-		Hash:         sha256hash(specContents),
-		SourceUri:    "https://www.example.com/openapi.json",
-		Contents:     specContents,
-		RevisionTags: []string{},
-		Labels: map[string]string{
-			"label-key": "label-value",
-		},
-		Annotations: map[string]string{
-			"annotation-key": "annotation-value",
-		},
-	}
->>>>>>> 756df376
 )
 
 func sha256hash(bytes []byte) string {
@@ -112,24 +74,8 @@
 		want *rpc.ApiSpec
 	}{
 		{
-<<<<<<< HEAD
 			desc: "fully populated resource",
 			seed: &rpc.ApiVersion{Name: "projects/my-project/apis/my-api/versions/v1"},
-=======
-			desc: "populated resource with default parameters",
-			seed: &rpc.ApiVersion{Name: "projects/my-project/locations/global/apis/my-api/versions/v1"},
-			req: &rpc.CreateApiSpecRequest{
-				Parent:  "projects/my-project/locations/global/apis/my-api/versions/v1",
-				ApiSpec: fullSpec,
-			},
-			want: basicSpec,
-			// Name field is generated.
-			extraOpts: protocmp.IgnoreFields(new(rpc.ApiSpec), "name"),
-		},
-		{
-			desc: "custom identifier",
-			seed: &rpc.ApiVersion{Name: "projects/my-project/locations/global/apis/my-api/versions/v1"},
->>>>>>> 756df376
 			req: &rpc.CreateApiSpecRequest{
 				Parent:    "projects/my-project/locations/global/apis/my-api/versions/v1",
 				ApiSpecId: "my-spec",
@@ -148,7 +94,6 @@
 				},
 			},
 			want: &rpc.ApiSpec{
-<<<<<<< HEAD
 				Name:         "projects/my-project/apis/my-api/versions/v1/specs/my-spec",
 				Filename:     "openapi.json",
 				Description:  "My Description",
@@ -163,9 +108,6 @@
 				Annotations: map[string]string{
 					"annotation-key": "annotation-value",
 				},
-=======
-				Name: "projects/my-project/locations/global/apis/my-api/versions/v1/specs/my-spec",
->>>>>>> 756df376
 			},
 		},
 	}
@@ -232,14 +174,9 @@
 			desc: "parent not found",
 			seed: &rpc.ApiVersion{Name: "projects/my-project/locations/global/apis/my-api/versions/v1"},
 			req: &rpc.CreateApiSpecRequest{
-<<<<<<< HEAD
 				Parent:    "projects/my-project/apis/my-api/versions/v2",
 				ApiSpecId: "valid-id",
 				ApiSpec:   &rpc.ApiSpec{},
-=======
-				Parent:  "projects/my-project/locations/global/apis/my-api/versions/v2",
-				ApiSpec: fullSpec,
->>>>>>> 756df376
 			},
 			want: codes.NotFound,
 		},
@@ -247,7 +184,6 @@
 			desc: "missing resource body",
 			seed: &rpc.ApiVersion{Name: "projects/my-project/locations/global/apis/my-api/versions/v1"},
 			req: &rpc.CreateApiSpecRequest{
-<<<<<<< HEAD
 				Parent:    "projects/my-project/apis/my-api/versions/v1",
 				ApiSpecId: "valid-id",
 				ApiSpec:   nil,
@@ -261,10 +197,6 @@
 				Parent:    "projects/my-project/apis/my-api/versions/v1",
 				ApiSpecId: "",
 				ApiSpec:   &rpc.ApiSpec{},
-=======
-				Parent:  "projects/my-project/locations/global/apis/my-api/versions/v1",
-				ApiSpec: nil,
->>>>>>> 756df376
 			},
 			want: codes.InvalidArgument,
 		},
@@ -354,7 +286,6 @@
 }
 
 func TestCreateApiSpecDuplicates(t *testing.T) {
-<<<<<<< HEAD
 	tests := []struct {
 		desc string
 		seed *rpc.ApiSpec
@@ -388,32 +319,6 @@
 			ctx := context.Background()
 			server := defaultTestServer(t)
 			seedSpecs(ctx, t, server, test.seed)
-=======
-	ctx := context.Background()
-	server := defaultTestServer(t)
-	seedSpecs(ctx, t, server, &rpc.ApiSpec{
-		Name: "projects/my-project/locations/global/apis/my-api/versions/v1/specs/my-spec",
-	})
-
-	t.Run("case sensitive duplicate", func(t *testing.T) {
-		req := &rpc.CreateApiSpecRequest{
-			Parent:    "projects/my-project/locations/global/apis/my-api/versions/v1",
-			ApiSpecId: "my-spec",
-			ApiSpec:   &rpc.ApiSpec{},
-		}
-
-		if _, err := server.CreateApiSpec(ctx, req); status.Code(err) != codes.AlreadyExists {
-			t.Errorf("CreateApiSpec(%+v) returned status code %q, want %q: %v", req, status.Code(err), codes.AlreadyExists, err)
-		}
-	})
-
-	t.Run("case insensitive duplicate", func(t *testing.T) {
-		req := &rpc.CreateApiSpecRequest{
-			Parent:    "projects/my-project/locations/global/apis/my-api/versions/v1",
-			ApiSpecId: "My-Spec",
-			ApiSpec:   &rpc.ApiSpec{},
-		}
->>>>>>> 756df376
 
 			if _, err := server.CreateApiSpec(ctx, test.req); status.Code(err) != test.want {
 				t.Errorf("CreateApiSpec(%+v) returned status code %q, want %q: %v", test.req, status.Code(err), test.want, err)
