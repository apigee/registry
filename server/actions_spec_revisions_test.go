--- conflicted
+++ resolved
@@ -287,14 +287,9 @@
 	})
 
 	createReq := &rpc.CreateApiSpecRequest{
-<<<<<<< HEAD
 		Parent:    "projects/my-project/apis/my-api/versions/v1",
 		ApiSpecId: "my-spec",
 		ApiSpec:   &rpc.ApiSpec{},
-=======
-		Parent:  "projects/my-project/locations/global/apis/my-api/versions/v1",
-		ApiSpec: &rpc.ApiSpec{},
->>>>>>> 756df376
 	}
 
 	firstRevision, err := server.CreateApiSpec(ctx, createReq)
@@ -406,12 +401,8 @@
 	})
 
 	createReq := &rpc.CreateApiSpecRequest{
-<<<<<<< HEAD
 		Parent:    "projects/my-project/apis/my-api/versions/v1",
 		ApiSpecId: "my-spec",
-=======
-		Parent: "projects/my-project/locations/global/apis/my-api/versions/v1",
->>>>>>> 756df376
 		ApiSpec: &rpc.ApiSpec{
 			Description: "Empty First Revision",
 		},
