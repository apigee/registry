// Copyright 2021 Google LLC. All Rights Reserved.
//
// Licensed under the Apache License, Version 2.0 (the "License");
// you may not use this file except in compliance with the License.
// You may obtain a copy of the License at
//
//    http://www.apache.org/licenses/LICENSE-2.0
//
// Unless required by applicable law or agreed to in writing, software
// distributed under the License is distributed on an "AS IS" BASIS,
// WITHOUT WARRANTIES OR CONDITIONS OF ANY KIND, either express or implied.
// See the License for the specific language governing permissions and
// limitations under the License.

// Code generated by protoc-gen-go. DO NOT EDIT.
// versions:
// 	protoc-gen-go v1.27.1
// 	protoc        v3.18.1
// source: google/cloud/apigeeregistry/v1/admin_models.proto

package rpc

import (
	reflect "reflect"
	sync "sync"

	_ "google.golang.org/genproto/googleapis/api/annotations"
	protoreflect "google.golang.org/protobuf/reflect/protoreflect"
	protoimpl "google.golang.org/protobuf/runtime/protoimpl"
	timestamppb "google.golang.org/protobuf/types/known/timestamppb"
)

const (
	// Verify that this generated code is sufficiently up-to-date.
	_ = protoimpl.EnforceVersion(20 - protoimpl.MinVersion)
	// Verify that runtime/protoimpl is sufficiently up-to-date.
	_ = protoimpl.EnforceVersion(protoimpl.MaxVersion - 20)
)

<<<<<<< HEAD
// BuildInfo describes a server build.
type BuildInfo struct {
	state         protoimpl.MessageState
	sizeCache     protoimpl.SizeCache
	unknownFields protoimpl.UnknownFields

	// Version of Go that produced this binary.
	GoVersion string `protobuf:"bytes,1,opt,name=go_version,json=goVersion,proto3" json:"go_version,omitempty"`
	// The main package path.
	Path string `protobuf:"bytes,2,opt,name=path,proto3" json:"path,omitempty"`
	// The main module.
	Main *BuildInfo_Module `protobuf:"bytes,3,opt,name=main,proto3" json:"main,omitempty"`
	// The dependencies of the build.
	Dependencies []*BuildInfo_Module `protobuf:"bytes,4,rep,name=dependencies,proto3" json:"dependencies,omitempty"`
	// Settings associated with the build.
	Settings []*BuildInfo_Setting `protobuf:"bytes,5,rep,name=settings,proto3" json:"settings,omitempty"`
}

func (x *BuildInfo) Reset() {
	*x = BuildInfo{}
	if protoimpl.UnsafeEnabled {
		mi := &file_google_cloud_apigeeregistry_v1_admin_models_proto_msgTypes[0]
		ms := protoimpl.X.MessageStateOf(protoimpl.Pointer(x))
		ms.StoreMessageInfo(mi)
	}
}

func (x *BuildInfo) String() string {
	return protoimpl.X.MessageStringOf(x)
}

func (*BuildInfo) ProtoMessage() {}

func (x *BuildInfo) ProtoReflect() protoreflect.Message {
	mi := &file_google_cloud_apigeeregistry_v1_admin_models_proto_msgTypes[0]
	if protoimpl.UnsafeEnabled && x != nil {
		ms := protoimpl.X.MessageStateOf(protoimpl.Pointer(x))
		if ms.LoadMessageInfo() == nil {
			ms.StoreMessageInfo(mi)
		}
		return ms
	}
	return mi.MessageOf(x)
}

// Deprecated: Use BuildInfo.ProtoReflect.Descriptor instead.
func (*BuildInfo) Descriptor() ([]byte, []int) {
	return file_google_cloud_apigeeregistry_v1_admin_models_proto_rawDescGZIP(), []int{0}
}

func (x *BuildInfo) GetGoVersion() string {
	if x != nil {
		return x.GoVersion
	}
	return ""
}

func (x *BuildInfo) GetPath() string {
	if x != nil {
		return x.Path
	}
	return ""
}

func (x *BuildInfo) GetMain() *BuildInfo_Module {
	if x != nil {
		return x.Main
	}
	return nil
}

func (x *BuildInfo) GetDependencies() []*BuildInfo_Module {
	if x != nil {
		return x.Dependencies
	}
	return nil
}

func (x *BuildInfo) GetSettings() []*BuildInfo_Setting {
	if x != nil {
		return x.Settings
	}
	return nil
}

=======
>>>>>>> 571df50b
// Status represents the status of the service.
type Status struct {
	state         protoimpl.MessageState
	sizeCache     protoimpl.SizeCache
	unknownFields protoimpl.UnknownFields

	// A string describing the status.
	Message string `protobuf:"bytes,1,opt,name=message,proto3" json:"message,omitempty"`
<<<<<<< HEAD
	// Information about the build of the server.
	Buildinfo *BuildInfo `protobuf:"bytes,2,opt,name=buildinfo,proto3" json:"buildinfo,omitempty"`
=======
>>>>>>> 571df50b
}

func (x *Status) Reset() {
	*x = Status{}
	if protoimpl.UnsafeEnabled {
<<<<<<< HEAD
		mi := &file_google_cloud_apigeeregistry_v1_admin_models_proto_msgTypes[1]
=======
		mi := &file_google_cloud_apigeeregistry_v1_admin_models_proto_msgTypes[0]
>>>>>>> 571df50b
		ms := protoimpl.X.MessageStateOf(protoimpl.Pointer(x))
		ms.StoreMessageInfo(mi)
	}
}

func (x *Status) String() string {
	return protoimpl.X.MessageStringOf(x)
}

func (*Status) ProtoMessage() {}

func (x *Status) ProtoReflect() protoreflect.Message {
<<<<<<< HEAD
	mi := &file_google_cloud_apigeeregistry_v1_admin_models_proto_msgTypes[1]
=======
	mi := &file_google_cloud_apigeeregistry_v1_admin_models_proto_msgTypes[0]
>>>>>>> 571df50b
	if protoimpl.UnsafeEnabled && x != nil {
		ms := protoimpl.X.MessageStateOf(protoimpl.Pointer(x))
		if ms.LoadMessageInfo() == nil {
			ms.StoreMessageInfo(mi)
		}
		return ms
	}
	return mi.MessageOf(x)
}

// Deprecated: Use Status.ProtoReflect.Descriptor instead.
func (*Status) Descriptor() ([]byte, []int) {
<<<<<<< HEAD
	return file_google_cloud_apigeeregistry_v1_admin_models_proto_rawDescGZIP(), []int{1}
=======
	return file_google_cloud_apigeeregistry_v1_admin_models_proto_rawDescGZIP(), []int{0}
>>>>>>> 571df50b
}

func (x *Status) GetMessage() string {
	if x != nil {
		return x.Message
	}
	return ""
}

<<<<<<< HEAD
func (x *Status) GetBuildinfo() *BuildInfo {
	if x != nil {
		return x.Buildinfo
	}
	return nil
}

=======
>>>>>>> 571df50b
// Storage describes the data stored by the service.
type Storage struct {
	state         protoimpl.MessageState
	sizeCache     protoimpl.SizeCache
	unknownFields protoimpl.UnknownFields

	// A string describing the storage backend.
	Description string `protobuf:"bytes,1,opt,name=description,proto3" json:"description,omitempty"`
	// A list of collections in the storage backend.
	Collections []*Storage_Collection `protobuf:"bytes,2,rep,name=collections,proto3" json:"collections,omitempty"`
}

func (x *Storage) Reset() {
	*x = Storage{}
	if protoimpl.UnsafeEnabled {
<<<<<<< HEAD
		mi := &file_google_cloud_apigeeregistry_v1_admin_models_proto_msgTypes[2]
=======
		mi := &file_google_cloud_apigeeregistry_v1_admin_models_proto_msgTypes[1]
>>>>>>> 571df50b
		ms := protoimpl.X.MessageStateOf(protoimpl.Pointer(x))
		ms.StoreMessageInfo(mi)
	}
}

func (x *Storage) String() string {
	return protoimpl.X.MessageStringOf(x)
}

func (*Storage) ProtoMessage() {}

func (x *Storage) ProtoReflect() protoreflect.Message {
<<<<<<< HEAD
	mi := &file_google_cloud_apigeeregistry_v1_admin_models_proto_msgTypes[2]
=======
	mi := &file_google_cloud_apigeeregistry_v1_admin_models_proto_msgTypes[1]
>>>>>>> 571df50b
	if protoimpl.UnsafeEnabled && x != nil {
		ms := protoimpl.X.MessageStateOf(protoimpl.Pointer(x))
		if ms.LoadMessageInfo() == nil {
			ms.StoreMessageInfo(mi)
		}
		return ms
	}
	return mi.MessageOf(x)
}

// Deprecated: Use Storage.ProtoReflect.Descriptor instead.
func (*Storage) Descriptor() ([]byte, []int) {
<<<<<<< HEAD
	return file_google_cloud_apigeeregistry_v1_admin_models_proto_rawDescGZIP(), []int{2}
=======
	return file_google_cloud_apigeeregistry_v1_admin_models_proto_rawDescGZIP(), []int{1}
>>>>>>> 571df50b
}

func (x *Storage) GetDescription() string {
	if x != nil {
		return x.Description
	}
	return ""
}

func (x *Storage) GetCollections() []*Storage_Collection {
	if x != nil {
		return x.Collections
	}
	return nil
}

// A Project is a top-level description of a collection of APIs.
// Typically there would be one project for an entire organization.
// Note: in a Google Cloud deployment, this resource and associated methods
// will be omitted and its children will instead be associated with Google
// Cloud projects.
type Project struct {
	state         protoimpl.MessageState
	sizeCache     protoimpl.SizeCache
	unknownFields protoimpl.UnknownFields

	// Resource name.
	Name string `protobuf:"bytes,1,opt,name=name,proto3" json:"name,omitempty"`
	// Human-meaningful name.
	DisplayName string `protobuf:"bytes,2,opt,name=display_name,json=displayName,proto3" json:"display_name,omitempty"`
	// A detailed description.
	Description string `protobuf:"bytes,3,opt,name=description,proto3" json:"description,omitempty"`
	// Creation timestamp.
	CreateTime *timestamppb.Timestamp `protobuf:"bytes,4,opt,name=create_time,json=createTime,proto3" json:"create_time,omitempty"`
	// Last update timestamp.
	UpdateTime *timestamppb.Timestamp `protobuf:"bytes,5,opt,name=update_time,json=updateTime,proto3" json:"update_time,omitempty"`
}

func (x *Project) Reset() {
	*x = Project{}
	if protoimpl.UnsafeEnabled {
<<<<<<< HEAD
		mi := &file_google_cloud_apigeeregistry_v1_admin_models_proto_msgTypes[3]
=======
		mi := &file_google_cloud_apigeeregistry_v1_admin_models_proto_msgTypes[2]
>>>>>>> 571df50b
		ms := protoimpl.X.MessageStateOf(protoimpl.Pointer(x))
		ms.StoreMessageInfo(mi)
	}
}

func (x *Project) String() string {
	return protoimpl.X.MessageStringOf(x)
}

func (*Project) ProtoMessage() {}

func (x *Project) ProtoReflect() protoreflect.Message {
<<<<<<< HEAD
	mi := &file_google_cloud_apigeeregistry_v1_admin_models_proto_msgTypes[3]
=======
	mi := &file_google_cloud_apigeeregistry_v1_admin_models_proto_msgTypes[2]
>>>>>>> 571df50b
	if protoimpl.UnsafeEnabled && x != nil {
		ms := protoimpl.X.MessageStateOf(protoimpl.Pointer(x))
		if ms.LoadMessageInfo() == nil {
			ms.StoreMessageInfo(mi)
		}
		return ms
	}
	return mi.MessageOf(x)
}

// Deprecated: Use Project.ProtoReflect.Descriptor instead.
func (*Project) Descriptor() ([]byte, []int) {
<<<<<<< HEAD
	return file_google_cloud_apigeeregistry_v1_admin_models_proto_rawDescGZIP(), []int{3}
=======
	return file_google_cloud_apigeeregistry_v1_admin_models_proto_rawDescGZIP(), []int{2}
>>>>>>> 571df50b
}

func (x *Project) GetName() string {
	if x != nil {
		return x.Name
	}
	return ""
}

func (x *Project) GetDisplayName() string {
	if x != nil {
		return x.DisplayName
	}
	return ""
}

func (x *Project) GetDescription() string {
	if x != nil {
		return x.Description
	}
	return ""
}

func (x *Project) GetCreateTime() *timestamppb.Timestamp {
	if x != nil {
		return x.CreateTime
	}
	return nil
}

func (x *Project) GetUpdateTime() *timestamppb.Timestamp {
	if x != nil {
		return x.UpdateTime
	}
	return nil
}

<<<<<<< HEAD
// A module used to create the build.
type BuildInfo_Module struct {
	state         protoimpl.MessageState
	sizeCache     protoimpl.SizeCache
	unknownFields protoimpl.UnknownFields

	// The module path.
	Path string `protobuf:"bytes,1,opt,name=path,proto3" json:"path,omitempty"`
	// The module version.
	Version string `protobuf:"bytes,2,opt,name=version,proto3" json:"version,omitempty"`
	// The module checksum.
	Sum string `protobuf:"bytes,3,opt,name=sum,proto3" json:"sum,omitempty"`
	// An optional replacement for the module
	Replacement *BuildInfo_Module `protobuf:"bytes,4,opt,name=replacement,proto3" json:"replacement,omitempty"`
}

func (x *BuildInfo_Module) Reset() {
	*x = BuildInfo_Module{}
	if protoimpl.UnsafeEnabled {
		mi := &file_google_cloud_apigeeregistry_v1_admin_models_proto_msgTypes[4]
		ms := protoimpl.X.MessageStateOf(protoimpl.Pointer(x))
		ms.StoreMessageInfo(mi)
	}
}

func (x *BuildInfo_Module) String() string {
	return protoimpl.X.MessageStringOf(x)
}

func (*BuildInfo_Module) ProtoMessage() {}

func (x *BuildInfo_Module) ProtoReflect() protoreflect.Message {
	mi := &file_google_cloud_apigeeregistry_v1_admin_models_proto_msgTypes[4]
	if protoimpl.UnsafeEnabled && x != nil {
		ms := protoimpl.X.MessageStateOf(protoimpl.Pointer(x))
		if ms.LoadMessageInfo() == nil {
			ms.StoreMessageInfo(mi)
		}
		return ms
	}
	return mi.MessageOf(x)
}

// Deprecated: Use BuildInfo_Module.ProtoReflect.Descriptor instead.
func (*BuildInfo_Module) Descriptor() ([]byte, []int) {
	return file_google_cloud_apigeeregistry_v1_admin_models_proto_rawDescGZIP(), []int{0, 0}
}

func (x *BuildInfo_Module) GetPath() string {
	if x != nil {
		return x.Path
	}
	return ""
}

func (x *BuildInfo_Module) GetVersion() string {
	if x != nil {
		return x.Version
	}
	return ""
}

func (x *BuildInfo_Module) GetSum() string {
	if x != nil {
		return x.Sum
	}
	return ""
}

func (x *BuildInfo_Module) GetReplacement() *BuildInfo_Module {
	if x != nil {
		return x.Replacement
	}
	return nil
}

// A setting (key-value pair) associated with the build.
type BuildInfo_Setting struct {
	state         protoimpl.MessageState
	sizeCache     protoimpl.SizeCache
	unknownFields protoimpl.UnknownFields

	// The key used to store the setting.
	Key string `protobuf:"bytes,1,opt,name=key,proto3" json:"key,omitempty"`
	// The value of the setting.
	Value string `protobuf:"bytes,2,opt,name=value,proto3" json:"value,omitempty"`
}

func (x *BuildInfo_Setting) Reset() {
	*x = BuildInfo_Setting{}
	if protoimpl.UnsafeEnabled {
		mi := &file_google_cloud_apigeeregistry_v1_admin_models_proto_msgTypes[5]
		ms := protoimpl.X.MessageStateOf(protoimpl.Pointer(x))
		ms.StoreMessageInfo(mi)
	}
}

func (x *BuildInfo_Setting) String() string {
	return protoimpl.X.MessageStringOf(x)
}

func (*BuildInfo_Setting) ProtoMessage() {}

func (x *BuildInfo_Setting) ProtoReflect() protoreflect.Message {
	mi := &file_google_cloud_apigeeregistry_v1_admin_models_proto_msgTypes[5]
	if protoimpl.UnsafeEnabled && x != nil {
		ms := protoimpl.X.MessageStateOf(protoimpl.Pointer(x))
		if ms.LoadMessageInfo() == nil {
			ms.StoreMessageInfo(mi)
		}
		return ms
	}
	return mi.MessageOf(x)
}

// Deprecated: Use BuildInfo_Setting.ProtoReflect.Descriptor instead.
func (*BuildInfo_Setting) Descriptor() ([]byte, []int) {
	return file_google_cloud_apigeeregistry_v1_admin_models_proto_rawDescGZIP(), []int{0, 1}
}

func (x *BuildInfo_Setting) GetKey() string {
	if x != nil {
		return x.Key
	}
	return ""
}

func (x *BuildInfo_Setting) GetValue() string {
	if x != nil {
		return x.Value
	}
	return ""
}

=======
>>>>>>> 571df50b
// A description of a collection in the backend database.
type Storage_Collection struct {
	state         protoimpl.MessageState
	sizeCache     protoimpl.SizeCache
	unknownFields protoimpl.UnknownFields

	// The name of the collection.
	Name string `protobuf:"bytes,1,opt,name=name,proto3" json:"name,omitempty"`
	// The number of entries in the collection.
	Count int64 `protobuf:"varint,2,opt,name=count,proto3" json:"count,omitempty"`
}

func (x *Storage_Collection) Reset() {
	*x = Storage_Collection{}
	if protoimpl.UnsafeEnabled {
<<<<<<< HEAD
		mi := &file_google_cloud_apigeeregistry_v1_admin_models_proto_msgTypes[6]
=======
		mi := &file_google_cloud_apigeeregistry_v1_admin_models_proto_msgTypes[3]
>>>>>>> 571df50b
		ms := protoimpl.X.MessageStateOf(protoimpl.Pointer(x))
		ms.StoreMessageInfo(mi)
	}
}

func (x *Storage_Collection) String() string {
	return protoimpl.X.MessageStringOf(x)
}

func (*Storage_Collection) ProtoMessage() {}

func (x *Storage_Collection) ProtoReflect() protoreflect.Message {
<<<<<<< HEAD
	mi := &file_google_cloud_apigeeregistry_v1_admin_models_proto_msgTypes[6]
=======
	mi := &file_google_cloud_apigeeregistry_v1_admin_models_proto_msgTypes[3]
>>>>>>> 571df50b
	if protoimpl.UnsafeEnabled && x != nil {
		ms := protoimpl.X.MessageStateOf(protoimpl.Pointer(x))
		if ms.LoadMessageInfo() == nil {
			ms.StoreMessageInfo(mi)
		}
		return ms
	}
	return mi.MessageOf(x)
}

// Deprecated: Use Storage_Collection.ProtoReflect.Descriptor instead.
func (*Storage_Collection) Descriptor() ([]byte, []int) {
<<<<<<< HEAD
	return file_google_cloud_apigeeregistry_v1_admin_models_proto_rawDescGZIP(), []int{2, 0}
=======
	return file_google_cloud_apigeeregistry_v1_admin_models_proto_rawDescGZIP(), []int{1, 0}
>>>>>>> 571df50b
}

func (x *Storage_Collection) GetName() string {
	if x != nil {
		return x.Name
	}
	return ""
}

func (x *Storage_Collection) GetCount() int64 {
	if x != nil {
		return x.Count
	}
	return 0
}

var File_google_cloud_apigeeregistry_v1_admin_models_proto protoreflect.FileDescriptor

var file_google_cloud_apigeeregistry_v1_admin_models_proto_rawDesc = []byte{
	0x0a, 0x31, 0x67, 0x6f, 0x6f, 0x67, 0x6c, 0x65, 0x2f, 0x63, 0x6c, 0x6f, 0x75, 0x64, 0x2f, 0x61,
	0x70, 0x69, 0x67, 0x65, 0x65, 0x72, 0x65, 0x67, 0x69, 0x73, 0x74, 0x72, 0x79, 0x2f, 0x76, 0x31,
	0x2f, 0x61, 0x64, 0x6d, 0x69, 0x6e, 0x5f, 0x6d, 0x6f, 0x64, 0x65, 0x6c, 0x73, 0x2e, 0x70, 0x72,
	0x6f, 0x74, 0x6f, 0x12, 0x1e, 0x67, 0x6f, 0x6f, 0x67, 0x6c, 0x65, 0x2e, 0x63, 0x6c, 0x6f, 0x75,
	0x64, 0x2e, 0x61, 0x70, 0x69, 0x67, 0x65, 0x65, 0x72, 0x65, 0x67, 0x69, 0x73, 0x74, 0x72, 0x79,
	0x2e, 0x76, 0x31, 0x1a, 0x1f, 0x67, 0x6f, 0x6f, 0x67, 0x6c, 0x65, 0x2f, 0x61, 0x70, 0x69, 0x2f,
	0x66, 0x69, 0x65, 0x6c, 0x64, 0x5f, 0x62, 0x65, 0x68, 0x61, 0x76, 0x69, 0x6f, 0x72, 0x2e, 0x70,
	0x72, 0x6f, 0x74, 0x6f, 0x1a, 0x19, 0x67, 0x6f, 0x6f, 0x67, 0x6c, 0x65, 0x2f, 0x61, 0x70, 0x69,
	0x2f, 0x72, 0x65, 0x73, 0x6f, 0x75, 0x72, 0x63, 0x65, 0x2e, 0x70, 0x72, 0x6f, 0x74, 0x6f, 0x1a,
	0x1f, 0x67, 0x6f, 0x6f, 0x67, 0x6c, 0x65, 0x2f, 0x70, 0x72, 0x6f, 0x74, 0x6f, 0x62, 0x75, 0x66,
	0x2f, 0x74, 0x69, 0x6d, 0x65, 0x73, 0x74, 0x61, 0x6d, 0x70, 0x2e, 0x70, 0x72, 0x6f, 0x74, 0x6f,
<<<<<<< HEAD
	0x22, 0xfb, 0x03, 0x0a, 0x09, 0x42, 0x75, 0x69, 0x6c, 0x64, 0x49, 0x6e, 0x66, 0x6f, 0x12, 0x1d,
	0x0a, 0x0a, 0x67, 0x6f, 0x5f, 0x76, 0x65, 0x72, 0x73, 0x69, 0x6f, 0x6e, 0x18, 0x01, 0x20, 0x01,
	0x28, 0x09, 0x52, 0x09, 0x67, 0x6f, 0x56, 0x65, 0x72, 0x73, 0x69, 0x6f, 0x6e, 0x12, 0x12, 0x0a,
	0x04, 0x70, 0x61, 0x74, 0x68, 0x18, 0x02, 0x20, 0x01, 0x28, 0x09, 0x52, 0x04, 0x70, 0x61, 0x74,
	0x68, 0x12, 0x44, 0x0a, 0x04, 0x6d, 0x61, 0x69, 0x6e, 0x18, 0x03, 0x20, 0x01, 0x28, 0x0b, 0x32,
	0x30, 0x2e, 0x67, 0x6f, 0x6f, 0x67, 0x6c, 0x65, 0x2e, 0x63, 0x6c, 0x6f, 0x75, 0x64, 0x2e, 0x61,
	0x70, 0x69, 0x67, 0x65, 0x65, 0x72, 0x65, 0x67, 0x69, 0x73, 0x74, 0x72, 0x79, 0x2e, 0x76, 0x31,
	0x2e, 0x42, 0x75, 0x69, 0x6c, 0x64, 0x49, 0x6e, 0x66, 0x6f, 0x2e, 0x4d, 0x6f, 0x64, 0x75, 0x6c,
	0x65, 0x52, 0x04, 0x6d, 0x61, 0x69, 0x6e, 0x12, 0x54, 0x0a, 0x0c, 0x64, 0x65, 0x70, 0x65, 0x6e,
	0x64, 0x65, 0x6e, 0x63, 0x69, 0x65, 0x73, 0x18, 0x04, 0x20, 0x03, 0x28, 0x0b, 0x32, 0x30, 0x2e,
	0x67, 0x6f, 0x6f, 0x67, 0x6c, 0x65, 0x2e, 0x63, 0x6c, 0x6f, 0x75, 0x64, 0x2e, 0x61, 0x70, 0x69,
	0x67, 0x65, 0x65, 0x72, 0x65, 0x67, 0x69, 0x73, 0x74, 0x72, 0x79, 0x2e, 0x76, 0x31, 0x2e, 0x42,
	0x75, 0x69, 0x6c, 0x64, 0x49, 0x6e, 0x66, 0x6f, 0x2e, 0x4d, 0x6f, 0x64, 0x75, 0x6c, 0x65, 0x52,
	0x0c, 0x64, 0x65, 0x70, 0x65, 0x6e, 0x64, 0x65, 0x6e, 0x63, 0x69, 0x65, 0x73, 0x12, 0x4d, 0x0a,
	0x08, 0x73, 0x65, 0x74, 0x74, 0x69, 0x6e, 0x67, 0x73, 0x18, 0x05, 0x20, 0x03, 0x28, 0x0b, 0x32,
	0x31, 0x2e, 0x67, 0x6f, 0x6f, 0x67, 0x6c, 0x65, 0x2e, 0x63, 0x6c, 0x6f, 0x75, 0x64, 0x2e, 0x61,
	0x70, 0x69, 0x67, 0x65, 0x65, 0x72, 0x65, 0x67, 0x69, 0x73, 0x74, 0x72, 0x79, 0x2e, 0x76, 0x31,
	0x2e, 0x42, 0x75, 0x69, 0x6c, 0x64, 0x49, 0x6e, 0x66, 0x6f, 0x2e, 0x53, 0x65, 0x74, 0x74, 0x69,
	0x6e, 0x67, 0x52, 0x08, 0x73, 0x65, 0x74, 0x74, 0x69, 0x6e, 0x67, 0x73, 0x1a, 0x9c, 0x01, 0x0a,
	0x06, 0x4d, 0x6f, 0x64, 0x75, 0x6c, 0x65, 0x12, 0x12, 0x0a, 0x04, 0x70, 0x61, 0x74, 0x68, 0x18,
	0x01, 0x20, 0x01, 0x28, 0x09, 0x52, 0x04, 0x70, 0x61, 0x74, 0x68, 0x12, 0x18, 0x0a, 0x07, 0x76,
	0x65, 0x72, 0x73, 0x69, 0x6f, 0x6e, 0x18, 0x02, 0x20, 0x01, 0x28, 0x09, 0x52, 0x07, 0x76, 0x65,
	0x72, 0x73, 0x69, 0x6f, 0x6e, 0x12, 0x10, 0x0a, 0x03, 0x73, 0x75, 0x6d, 0x18, 0x03, 0x20, 0x01,
	0x28, 0x09, 0x52, 0x03, 0x73, 0x75, 0x6d, 0x12, 0x52, 0x0a, 0x0b, 0x72, 0x65, 0x70, 0x6c, 0x61,
	0x63, 0x65, 0x6d, 0x65, 0x6e, 0x74, 0x18, 0x04, 0x20, 0x01, 0x28, 0x0b, 0x32, 0x30, 0x2e, 0x67,
	0x6f, 0x6f, 0x67, 0x6c, 0x65, 0x2e, 0x63, 0x6c, 0x6f, 0x75, 0x64, 0x2e, 0x61, 0x70, 0x69, 0x67,
	0x65, 0x65, 0x72, 0x65, 0x67, 0x69, 0x73, 0x74, 0x72, 0x79, 0x2e, 0x76, 0x31, 0x2e, 0x42, 0x75,
	0x69, 0x6c, 0x64, 0x49, 0x6e, 0x66, 0x6f, 0x2e, 0x4d, 0x6f, 0x64, 0x75, 0x6c, 0x65, 0x52, 0x0b,
	0x72, 0x65, 0x70, 0x6c, 0x61, 0x63, 0x65, 0x6d, 0x65, 0x6e, 0x74, 0x1a, 0x31, 0x0a, 0x07, 0x53,
	0x65, 0x74, 0x74, 0x69, 0x6e, 0x67, 0x12, 0x10, 0x0a, 0x03, 0x6b, 0x65, 0x79, 0x18, 0x01, 0x20,
	0x01, 0x28, 0x09, 0x52, 0x03, 0x6b, 0x65, 0x79, 0x12, 0x14, 0x0a, 0x05, 0x76, 0x61, 0x6c, 0x75,
	0x65, 0x18, 0x02, 0x20, 0x01, 0x28, 0x09, 0x52, 0x05, 0x76, 0x61, 0x6c, 0x75, 0x65, 0x22, 0x6b,
	0x0a, 0x06, 0x53, 0x74, 0x61, 0x74, 0x75, 0x73, 0x12, 0x18, 0x0a, 0x07, 0x6d, 0x65, 0x73, 0x73,
	0x61, 0x67, 0x65, 0x18, 0x01, 0x20, 0x01, 0x28, 0x09, 0x52, 0x07, 0x6d, 0x65, 0x73, 0x73, 0x61,
	0x67, 0x65, 0x12, 0x47, 0x0a, 0x09, 0x62, 0x75, 0x69, 0x6c, 0x64, 0x69, 0x6e, 0x66, 0x6f, 0x18,
	0x02, 0x20, 0x01, 0x28, 0x0b, 0x32, 0x29, 0x2e, 0x67, 0x6f, 0x6f, 0x67, 0x6c, 0x65, 0x2e, 0x63,
	0x6c, 0x6f, 0x75, 0x64, 0x2e, 0x61, 0x70, 0x69, 0x67, 0x65, 0x65, 0x72, 0x65, 0x67, 0x69, 0x73,
	0x74, 0x72, 0x79, 0x2e, 0x76, 0x31, 0x2e, 0x42, 0x75, 0x69, 0x6c, 0x64, 0x49, 0x6e, 0x66, 0x6f,
	0x52, 0x09, 0x62, 0x75, 0x69, 0x6c, 0x64, 0x69, 0x6e, 0x66, 0x6f, 0x22, 0xb9, 0x01, 0x0a, 0x07,
	0x53, 0x74, 0x6f, 0x72, 0x61, 0x67, 0x65, 0x12, 0x20, 0x0a, 0x0b, 0x64, 0x65, 0x73, 0x63, 0x72,
	0x69, 0x70, 0x74, 0x69, 0x6f, 0x6e, 0x18, 0x01, 0x20, 0x01, 0x28, 0x09, 0x52, 0x0b, 0x64, 0x65,
	0x73, 0x63, 0x72, 0x69, 0x70, 0x74, 0x69, 0x6f, 0x6e, 0x12, 0x54, 0x0a, 0x0b, 0x63, 0x6f, 0x6c,
	0x6c, 0x65, 0x63, 0x74, 0x69, 0x6f, 0x6e, 0x73, 0x18, 0x02, 0x20, 0x03, 0x28, 0x0b, 0x32, 0x32,
=======
	0x22, 0x22, 0x0a, 0x06, 0x53, 0x74, 0x61, 0x74, 0x75, 0x73, 0x12, 0x18, 0x0a, 0x07, 0x6d, 0x65,
	0x73, 0x73, 0x61, 0x67, 0x65, 0x18, 0x01, 0x20, 0x01, 0x28, 0x09, 0x52, 0x07, 0x6d, 0x65, 0x73,
	0x73, 0x61, 0x67, 0x65, 0x22, 0xb9, 0x01, 0x0a, 0x07, 0x53, 0x74, 0x6f, 0x72, 0x61, 0x67, 0x65,
	0x12, 0x20, 0x0a, 0x0b, 0x64, 0x65, 0x73, 0x63, 0x72, 0x69, 0x70, 0x74, 0x69, 0x6f, 0x6e, 0x18,
	0x01, 0x20, 0x01, 0x28, 0x09, 0x52, 0x0b, 0x64, 0x65, 0x73, 0x63, 0x72, 0x69, 0x70, 0x74, 0x69,
	0x6f, 0x6e, 0x12, 0x54, 0x0a, 0x0b, 0x63, 0x6f, 0x6c, 0x6c, 0x65, 0x63, 0x74, 0x69, 0x6f, 0x6e,
	0x73, 0x18, 0x02, 0x20, 0x03, 0x28, 0x0b, 0x32, 0x32, 0x2e, 0x67, 0x6f, 0x6f, 0x67, 0x6c, 0x65,
	0x2e, 0x63, 0x6c, 0x6f, 0x75, 0x64, 0x2e, 0x61, 0x70, 0x69, 0x67, 0x65, 0x65, 0x72, 0x65, 0x67,
	0x69, 0x73, 0x74, 0x72, 0x79, 0x2e, 0x76, 0x31, 0x2e, 0x53, 0x74, 0x6f, 0x72, 0x61, 0x67, 0x65,
	0x2e, 0x43, 0x6f, 0x6c, 0x6c, 0x65, 0x63, 0x74, 0x69, 0x6f, 0x6e, 0x52, 0x0b, 0x63, 0x6f, 0x6c,
	0x6c, 0x65, 0x63, 0x74, 0x69, 0x6f, 0x6e, 0x73, 0x1a, 0x36, 0x0a, 0x0a, 0x43, 0x6f, 0x6c, 0x6c,
	0x65, 0x63, 0x74, 0x69, 0x6f, 0x6e, 0x12, 0x12, 0x0a, 0x04, 0x6e, 0x61, 0x6d, 0x65, 0x18, 0x01,
	0x20, 0x01, 0x28, 0x09, 0x52, 0x04, 0x6e, 0x61, 0x6d, 0x65, 0x12, 0x14, 0x0a, 0x05, 0x63, 0x6f,
	0x75, 0x6e, 0x74, 0x18, 0x02, 0x20, 0x01, 0x28, 0x03, 0x52, 0x05, 0x63, 0x6f, 0x75, 0x6e, 0x74,
	0x22, 0xa6, 0x02, 0x0a, 0x07, 0x50, 0x72, 0x6f, 0x6a, 0x65, 0x63, 0x74, 0x12, 0x12, 0x0a, 0x04,
	0x6e, 0x61, 0x6d, 0x65, 0x18, 0x01, 0x20, 0x01, 0x28, 0x09, 0x52, 0x04, 0x6e, 0x61, 0x6d, 0x65,
	0x12, 0x21, 0x0a, 0x0c, 0x64, 0x69, 0x73, 0x70, 0x6c, 0x61, 0x79, 0x5f, 0x6e, 0x61, 0x6d, 0x65,
	0x18, 0x02, 0x20, 0x01, 0x28, 0x09, 0x52, 0x0b, 0x64, 0x69, 0x73, 0x70, 0x6c, 0x61, 0x79, 0x4e,
	0x61, 0x6d, 0x65, 0x12, 0x20, 0x0a, 0x0b, 0x64, 0x65, 0x73, 0x63, 0x72, 0x69, 0x70, 0x74, 0x69,
	0x6f, 0x6e, 0x18, 0x03, 0x20, 0x01, 0x28, 0x09, 0x52, 0x0b, 0x64, 0x65, 0x73, 0x63, 0x72, 0x69,
	0x70, 0x74, 0x69, 0x6f, 0x6e, 0x12, 0x40, 0x0a, 0x0b, 0x63, 0x72, 0x65, 0x61, 0x74, 0x65, 0x5f,
	0x74, 0x69, 0x6d, 0x65, 0x18, 0x04, 0x20, 0x01, 0x28, 0x0b, 0x32, 0x1a, 0x2e, 0x67, 0x6f, 0x6f,
	0x67, 0x6c, 0x65, 0x2e, 0x70, 0x72, 0x6f, 0x74, 0x6f, 0x62, 0x75, 0x66, 0x2e, 0x54, 0x69, 0x6d,
	0x65, 0x73, 0x74, 0x61, 0x6d, 0x70, 0x42, 0x03, 0xe0, 0x41, 0x03, 0x52, 0x0a, 0x63, 0x72, 0x65,
	0x61, 0x74, 0x65, 0x54, 0x69, 0x6d, 0x65, 0x12, 0x40, 0x0a, 0x0b, 0x75, 0x70, 0x64, 0x61, 0x74,
	0x65, 0x5f, 0x74, 0x69, 0x6d, 0x65, 0x18, 0x05, 0x20, 0x01, 0x28, 0x0b, 0x32, 0x1a, 0x2e, 0x67,
	0x6f, 0x6f, 0x67, 0x6c, 0x65, 0x2e, 0x70, 0x72, 0x6f, 0x74, 0x6f, 0x62, 0x75, 0x66, 0x2e, 0x54,
	0x69, 0x6d, 0x65, 0x73, 0x74, 0x61, 0x6d, 0x70, 0x42, 0x03, 0xe0, 0x41, 0x03, 0x52, 0x0a, 0x75,
	0x70, 0x64, 0x61, 0x74, 0x65, 0x54, 0x69, 0x6d, 0x65, 0x3a, 0x3e, 0xea, 0x41, 0x3b, 0x0a, 0x25,
	0x61, 0x70, 0x69, 0x67, 0x65, 0x65, 0x72, 0x65, 0x67, 0x69, 0x73, 0x74, 0x72, 0x79, 0x2e, 0x67,
	0x6f, 0x6f, 0x67, 0x6c, 0x65, 0x61, 0x70, 0x69, 0x73, 0x2e, 0x63, 0x6f, 0x6d, 0x2f, 0x50, 0x72,
	0x6f, 0x6a, 0x65, 0x63, 0x74, 0x12, 0x12, 0x70, 0x72, 0x6f, 0x6a, 0x65, 0x63, 0x74, 0x73, 0x2f,
	0x7b, 0x70, 0x72, 0x6f, 0x6a, 0x65, 0x63, 0x74, 0x7d, 0x42, 0x5c, 0x0a, 0x22, 0x63, 0x6f, 0x6d,
>>>>>>> 571df50b
	0x2e, 0x67, 0x6f, 0x6f, 0x67, 0x6c, 0x65, 0x2e, 0x63, 0x6c, 0x6f, 0x75, 0x64, 0x2e, 0x61, 0x70,
	0x69, 0x67, 0x65, 0x65, 0x72, 0x65, 0x67, 0x69, 0x73, 0x74, 0x72, 0x79, 0x2e, 0x76, 0x31, 0x2e,
	0x53, 0x74, 0x6f, 0x72, 0x61, 0x67, 0x65, 0x2e, 0x43, 0x6f, 0x6c, 0x6c, 0x65, 0x63, 0x74, 0x69,
	0x6f, 0x6e, 0x52, 0x0b, 0x63, 0x6f, 0x6c, 0x6c, 0x65, 0x63, 0x74, 0x69, 0x6f, 0x6e, 0x73, 0x1a,
	0x36, 0x0a, 0x0a, 0x43, 0x6f, 0x6c, 0x6c, 0x65, 0x63, 0x74, 0x69, 0x6f, 0x6e, 0x12, 0x12, 0x0a,
	0x04, 0x6e, 0x61, 0x6d, 0x65, 0x18, 0x01, 0x20, 0x01, 0x28, 0x09, 0x52, 0x04, 0x6e, 0x61, 0x6d,
	0x65, 0x12, 0x14, 0x0a, 0x05, 0x63, 0x6f, 0x75, 0x6e, 0x74, 0x18, 0x02, 0x20, 0x01, 0x28, 0x03,
	0x52, 0x05, 0x63, 0x6f, 0x75, 0x6e, 0x74, 0x22, 0xa6, 0x02, 0x0a, 0x07, 0x50, 0x72, 0x6f, 0x6a,
	0x65, 0x63, 0x74, 0x12, 0x12, 0x0a, 0x04, 0x6e, 0x61, 0x6d, 0x65, 0x18, 0x01, 0x20, 0x01, 0x28,
	0x09, 0x52, 0x04, 0x6e, 0x61, 0x6d, 0x65, 0x12, 0x21, 0x0a, 0x0c, 0x64, 0x69, 0x73, 0x70, 0x6c,
	0x61, 0x79, 0x5f, 0x6e, 0x61, 0x6d, 0x65, 0x18, 0x02, 0x20, 0x01, 0x28, 0x09, 0x52, 0x0b, 0x64,
	0x69, 0x73, 0x70, 0x6c, 0x61, 0x79, 0x4e, 0x61, 0x6d, 0x65, 0x12, 0x20, 0x0a, 0x0b, 0x64, 0x65,
	0x73, 0x63, 0x72, 0x69, 0x70, 0x74, 0x69, 0x6f, 0x6e, 0x18, 0x03, 0x20, 0x01, 0x28, 0x09, 0x52,
	0x0b, 0x64, 0x65, 0x73, 0x63, 0x72, 0x69, 0x70, 0x74, 0x69, 0x6f, 0x6e, 0x12, 0x40, 0x0a, 0x0b,
	0x63, 0x72, 0x65, 0x61, 0x74, 0x65, 0x5f, 0x74, 0x69, 0x6d, 0x65, 0x18, 0x04, 0x20, 0x01, 0x28,
	0x0b, 0x32, 0x1a, 0x2e, 0x67, 0x6f, 0x6f, 0x67, 0x6c, 0x65, 0x2e, 0x70, 0x72, 0x6f, 0x74, 0x6f,
	0x62, 0x75, 0x66, 0x2e, 0x54, 0x69, 0x6d, 0x65, 0x73, 0x74, 0x61, 0x6d, 0x70, 0x42, 0x03, 0xe0,
	0x41, 0x03, 0x52, 0x0a, 0x63, 0x72, 0x65, 0x61, 0x74, 0x65, 0x54, 0x69, 0x6d, 0x65, 0x12, 0x40,
	0x0a, 0x0b, 0x75, 0x70, 0x64, 0x61, 0x74, 0x65, 0x5f, 0x74, 0x69, 0x6d, 0x65, 0x18, 0x05, 0x20,
	0x01, 0x28, 0x0b, 0x32, 0x1a, 0x2e, 0x67, 0x6f, 0x6f, 0x67, 0x6c, 0x65, 0x2e, 0x70, 0x72, 0x6f,
	0x74, 0x6f, 0x62, 0x75, 0x66, 0x2e, 0x54, 0x69, 0x6d, 0x65, 0x73, 0x74, 0x61, 0x6d, 0x70, 0x42,
	0x03, 0xe0, 0x41, 0x03, 0x52, 0x0a, 0x75, 0x70, 0x64, 0x61, 0x74, 0x65, 0x54, 0x69, 0x6d, 0x65,
	0x3a, 0x3e, 0xea, 0x41, 0x3b, 0x0a, 0x25, 0x61, 0x70, 0x69, 0x67, 0x65, 0x65, 0x72, 0x65, 0x67,
	0x69, 0x73, 0x74, 0x72, 0x79, 0x2e, 0x67, 0x6f, 0x6f, 0x67, 0x6c, 0x65, 0x61, 0x70, 0x69, 0x73,
	0x2e, 0x63, 0x6f, 0x6d, 0x2f, 0x50, 0x72, 0x6f, 0x6a, 0x65, 0x63, 0x74, 0x12, 0x12, 0x70, 0x72,
	0x6f, 0x6a, 0x65, 0x63, 0x74, 0x73, 0x2f, 0x7b, 0x70, 0x72, 0x6f, 0x6a, 0x65, 0x63, 0x74, 0x7d,
	0x42, 0x5c, 0x0a, 0x22, 0x63, 0x6f, 0x6d, 0x2e, 0x67, 0x6f, 0x6f, 0x67, 0x6c, 0x65, 0x2e, 0x63,
	0x6c, 0x6f, 0x75, 0x64, 0x2e, 0x61, 0x70, 0x69, 0x67, 0x65, 0x65, 0x72, 0x65, 0x67, 0x69, 0x73,
	0x74, 0x72, 0x79, 0x2e, 0x76, 0x31, 0x42, 0x10, 0x41, 0x64, 0x6d, 0x69, 0x6e, 0x4d, 0x6f, 0x64,
	0x65, 0x6c, 0x73, 0x50, 0x72, 0x6f, 0x74, 0x6f, 0x50, 0x01, 0x5a, 0x22, 0x67, 0x69, 0x74, 0x68,
	0x75, 0x62, 0x2e, 0x63, 0x6f, 0x6d, 0x2f, 0x61, 0x70, 0x69, 0x67, 0x65, 0x65, 0x2f, 0x72, 0x65,
	0x67, 0x69, 0x73, 0x74, 0x72, 0x79, 0x2f, 0x72, 0x70, 0x63, 0x3b, 0x72, 0x70, 0x63, 0x62, 0x06,
	0x70, 0x72, 0x6f, 0x74, 0x6f, 0x33,
}

var (
	file_google_cloud_apigeeregistry_v1_admin_models_proto_rawDescOnce sync.Once
	file_google_cloud_apigeeregistry_v1_admin_models_proto_rawDescData = file_google_cloud_apigeeregistry_v1_admin_models_proto_rawDesc
)

func file_google_cloud_apigeeregistry_v1_admin_models_proto_rawDescGZIP() []byte {
	file_google_cloud_apigeeregistry_v1_admin_models_proto_rawDescOnce.Do(func() {
		file_google_cloud_apigeeregistry_v1_admin_models_proto_rawDescData = protoimpl.X.CompressGZIP(file_google_cloud_apigeeregistry_v1_admin_models_proto_rawDescData)
	})
	return file_google_cloud_apigeeregistry_v1_admin_models_proto_rawDescData
}

<<<<<<< HEAD
var file_google_cloud_apigeeregistry_v1_admin_models_proto_msgTypes = make([]protoimpl.MessageInfo, 7)
var file_google_cloud_apigeeregistry_v1_admin_models_proto_goTypes = []interface{}{
	(*BuildInfo)(nil),             // 0: google.cloud.apigeeregistry.v1.BuildInfo
	(*Status)(nil),                // 1: google.cloud.apigeeregistry.v1.Status
	(*Storage)(nil),               // 2: google.cloud.apigeeregistry.v1.Storage
	(*Project)(nil),               // 3: google.cloud.apigeeregistry.v1.Project
	(*BuildInfo_Module)(nil),      // 4: google.cloud.apigeeregistry.v1.BuildInfo.Module
	(*BuildInfo_Setting)(nil),     // 5: google.cloud.apigeeregistry.v1.BuildInfo.Setting
	(*Storage_Collection)(nil),    // 6: google.cloud.apigeeregistry.v1.Storage.Collection
	(*timestamppb.Timestamp)(nil), // 7: google.protobuf.Timestamp
}
var file_google_cloud_apigeeregistry_v1_admin_models_proto_depIdxs = []int32{
	4, // 0: google.cloud.apigeeregistry.v1.BuildInfo.main:type_name -> google.cloud.apigeeregistry.v1.BuildInfo.Module
	4, // 1: google.cloud.apigeeregistry.v1.BuildInfo.dependencies:type_name -> google.cloud.apigeeregistry.v1.BuildInfo.Module
	5, // 2: google.cloud.apigeeregistry.v1.BuildInfo.settings:type_name -> google.cloud.apigeeregistry.v1.BuildInfo.Setting
	0, // 3: google.cloud.apigeeregistry.v1.Status.buildinfo:type_name -> google.cloud.apigeeregistry.v1.BuildInfo
	6, // 4: google.cloud.apigeeregistry.v1.Storage.collections:type_name -> google.cloud.apigeeregistry.v1.Storage.Collection
	7, // 5: google.cloud.apigeeregistry.v1.Project.create_time:type_name -> google.protobuf.Timestamp
	7, // 6: google.cloud.apigeeregistry.v1.Project.update_time:type_name -> google.protobuf.Timestamp
	4, // 7: google.cloud.apigeeregistry.v1.BuildInfo.Module.replacement:type_name -> google.cloud.apigeeregistry.v1.BuildInfo.Module
	8, // [8:8] is the sub-list for method output_type
	8, // [8:8] is the sub-list for method input_type
	8, // [8:8] is the sub-list for extension type_name
	8, // [8:8] is the sub-list for extension extendee
	0, // [0:8] is the sub-list for field type_name
=======
var file_google_cloud_apigeeregistry_v1_admin_models_proto_msgTypes = make([]protoimpl.MessageInfo, 4)
var file_google_cloud_apigeeregistry_v1_admin_models_proto_goTypes = []interface{}{
	(*Status)(nil),                // 0: google.cloud.apigeeregistry.v1.Status
	(*Storage)(nil),               // 1: google.cloud.apigeeregistry.v1.Storage
	(*Project)(nil),               // 2: google.cloud.apigeeregistry.v1.Project
	(*Storage_Collection)(nil),    // 3: google.cloud.apigeeregistry.v1.Storage.Collection
	(*timestamppb.Timestamp)(nil), // 4: google.protobuf.Timestamp
}
var file_google_cloud_apigeeregistry_v1_admin_models_proto_depIdxs = []int32{
	3, // 0: google.cloud.apigeeregistry.v1.Storage.collections:type_name -> google.cloud.apigeeregistry.v1.Storage.Collection
	4, // 1: google.cloud.apigeeregistry.v1.Project.create_time:type_name -> google.protobuf.Timestamp
	4, // 2: google.cloud.apigeeregistry.v1.Project.update_time:type_name -> google.protobuf.Timestamp
	3, // [3:3] is the sub-list for method output_type
	3, // [3:3] is the sub-list for method input_type
	3, // [3:3] is the sub-list for extension type_name
	3, // [3:3] is the sub-list for extension extendee
	0, // [0:3] is the sub-list for field type_name
>>>>>>> 571df50b
}

func init() { file_google_cloud_apigeeregistry_v1_admin_models_proto_init() }
func file_google_cloud_apigeeregistry_v1_admin_models_proto_init() {
	if File_google_cloud_apigeeregistry_v1_admin_models_proto != nil {
		return
	}
	if !protoimpl.UnsafeEnabled {
		file_google_cloud_apigeeregistry_v1_admin_models_proto_msgTypes[0].Exporter = func(v interface{}, i int) interface{} {
<<<<<<< HEAD
			switch v := v.(*BuildInfo); i {
			case 0:
				return &v.state
			case 1:
				return &v.sizeCache
			case 2:
				return &v.unknownFields
			default:
				return nil
			}
		}
		file_google_cloud_apigeeregistry_v1_admin_models_proto_msgTypes[1].Exporter = func(v interface{}, i int) interface{} {
=======
>>>>>>> 571df50b
			switch v := v.(*Status); i {
			case 0:
				return &v.state
			case 1:
				return &v.sizeCache
			case 2:
				return &v.unknownFields
			default:
				return nil
			}
		}
<<<<<<< HEAD
		file_google_cloud_apigeeregistry_v1_admin_models_proto_msgTypes[2].Exporter = func(v interface{}, i int) interface{} {
=======
		file_google_cloud_apigeeregistry_v1_admin_models_proto_msgTypes[1].Exporter = func(v interface{}, i int) interface{} {
>>>>>>> 571df50b
			switch v := v.(*Storage); i {
			case 0:
				return &v.state
			case 1:
				return &v.sizeCache
			case 2:
				return &v.unknownFields
			default:
				return nil
			}
		}
<<<<<<< HEAD
		file_google_cloud_apigeeregistry_v1_admin_models_proto_msgTypes[3].Exporter = func(v interface{}, i int) interface{} {
=======
		file_google_cloud_apigeeregistry_v1_admin_models_proto_msgTypes[2].Exporter = func(v interface{}, i int) interface{} {
>>>>>>> 571df50b
			switch v := v.(*Project); i {
			case 0:
				return &v.state
			case 1:
				return &v.sizeCache
			case 2:
				return &v.unknownFields
			default:
				return nil
			}
		}
<<<<<<< HEAD
		file_google_cloud_apigeeregistry_v1_admin_models_proto_msgTypes[4].Exporter = func(v interface{}, i int) interface{} {
			switch v := v.(*BuildInfo_Module); i {
			case 0:
				return &v.state
			case 1:
				return &v.sizeCache
			case 2:
				return &v.unknownFields
			default:
				return nil
			}
		}
		file_google_cloud_apigeeregistry_v1_admin_models_proto_msgTypes[5].Exporter = func(v interface{}, i int) interface{} {
			switch v := v.(*BuildInfo_Setting); i {
			case 0:
				return &v.state
			case 1:
				return &v.sizeCache
			case 2:
				return &v.unknownFields
			default:
				return nil
			}
		}
		file_google_cloud_apigeeregistry_v1_admin_models_proto_msgTypes[6].Exporter = func(v interface{}, i int) interface{} {
=======
		file_google_cloud_apigeeregistry_v1_admin_models_proto_msgTypes[3].Exporter = func(v interface{}, i int) interface{} {
>>>>>>> 571df50b
			switch v := v.(*Storage_Collection); i {
			case 0:
				return &v.state
			case 1:
				return &v.sizeCache
			case 2:
				return &v.unknownFields
			default:
				return nil
			}
		}
	}
	type x struct{}
	out := protoimpl.TypeBuilder{
		File: protoimpl.DescBuilder{
			GoPackagePath: reflect.TypeOf(x{}).PkgPath(),
			RawDescriptor: file_google_cloud_apigeeregistry_v1_admin_models_proto_rawDesc,
			NumEnums:      0,
<<<<<<< HEAD
			NumMessages:   7,
=======
			NumMessages:   4,
>>>>>>> 571df50b
			NumExtensions: 0,
			NumServices:   0,
		},
		GoTypes:           file_google_cloud_apigeeregistry_v1_admin_models_proto_goTypes,
		DependencyIndexes: file_google_cloud_apigeeregistry_v1_admin_models_proto_depIdxs,
		MessageInfos:      file_google_cloud_apigeeregistry_v1_admin_models_proto_msgTypes,
	}.Build()
	File_google_cloud_apigeeregistry_v1_admin_models_proto = out.File
	file_google_cloud_apigeeregistry_v1_admin_models_proto_rawDesc = nil
	file_google_cloud_apigeeregistry_v1_admin_models_proto_goTypes = nil
	file_google_cloud_apigeeregistry_v1_admin_models_proto_depIdxs = nil
}<|MERGE_RESOLUTION|>--- conflicted
+++ resolved
@@ -37,7 +37,6 @@
 	_ = protoimpl.EnforceVersion(protoimpl.MaxVersion - 20)
 )
 
-<<<<<<< HEAD
 // BuildInfo describes a server build.
 type BuildInfo struct {
 	state         protoimpl.MessageState
@@ -123,8 +122,6 @@
 	return nil
 }
 
-=======
->>>>>>> 571df50b
 // Status represents the status of the service.
 type Status struct {
 	state         protoimpl.MessageState
@@ -133,21 +130,14 @@
 
 	// A string describing the status.
 	Message string `protobuf:"bytes,1,opt,name=message,proto3" json:"message,omitempty"`
-<<<<<<< HEAD
 	// Information about the build of the server.
 	Buildinfo *BuildInfo `protobuf:"bytes,2,opt,name=buildinfo,proto3" json:"buildinfo,omitempty"`
-=======
->>>>>>> 571df50b
 }
 
 func (x *Status) Reset() {
 	*x = Status{}
 	if protoimpl.UnsafeEnabled {
-<<<<<<< HEAD
 		mi := &file_google_cloud_apigeeregistry_v1_admin_models_proto_msgTypes[1]
-=======
-		mi := &file_google_cloud_apigeeregistry_v1_admin_models_proto_msgTypes[0]
->>>>>>> 571df50b
 		ms := protoimpl.X.MessageStateOf(protoimpl.Pointer(x))
 		ms.StoreMessageInfo(mi)
 	}
@@ -160,11 +150,7 @@
 func (*Status) ProtoMessage() {}
 
 func (x *Status) ProtoReflect() protoreflect.Message {
-<<<<<<< HEAD
 	mi := &file_google_cloud_apigeeregistry_v1_admin_models_proto_msgTypes[1]
-=======
-	mi := &file_google_cloud_apigeeregistry_v1_admin_models_proto_msgTypes[0]
->>>>>>> 571df50b
 	if protoimpl.UnsafeEnabled && x != nil {
 		ms := protoimpl.X.MessageStateOf(protoimpl.Pointer(x))
 		if ms.LoadMessageInfo() == nil {
@@ -177,11 +163,7 @@
 
 // Deprecated: Use Status.ProtoReflect.Descriptor instead.
 func (*Status) Descriptor() ([]byte, []int) {
-<<<<<<< HEAD
 	return file_google_cloud_apigeeregistry_v1_admin_models_proto_rawDescGZIP(), []int{1}
-=======
-	return file_google_cloud_apigeeregistry_v1_admin_models_proto_rawDescGZIP(), []int{0}
->>>>>>> 571df50b
 }
 
 func (x *Status) GetMessage() string {
@@ -191,7 +173,6 @@
 	return ""
 }
 
-<<<<<<< HEAD
 func (x *Status) GetBuildinfo() *BuildInfo {
 	if x != nil {
 		return x.Buildinfo
@@ -199,8 +180,6 @@
 	return nil
 }
 
-=======
->>>>>>> 571df50b
 // Storage describes the data stored by the service.
 type Storage struct {
 	state         protoimpl.MessageState
@@ -210,17 +189,14 @@
 	// A string describing the storage backend.
 	Description string `protobuf:"bytes,1,opt,name=description,proto3" json:"description,omitempty"`
 	// A list of collections in the storage backend.
+	// Collections are listed in alphabetical order.
 	Collections []*Storage_Collection `protobuf:"bytes,2,rep,name=collections,proto3" json:"collections,omitempty"`
 }
 
 func (x *Storage) Reset() {
 	*x = Storage{}
 	if protoimpl.UnsafeEnabled {
-<<<<<<< HEAD
 		mi := &file_google_cloud_apigeeregistry_v1_admin_models_proto_msgTypes[2]
-=======
-		mi := &file_google_cloud_apigeeregistry_v1_admin_models_proto_msgTypes[1]
->>>>>>> 571df50b
 		ms := protoimpl.X.MessageStateOf(protoimpl.Pointer(x))
 		ms.StoreMessageInfo(mi)
 	}
@@ -233,11 +209,7 @@
 func (*Storage) ProtoMessage() {}
 
 func (x *Storage) ProtoReflect() protoreflect.Message {
-<<<<<<< HEAD
 	mi := &file_google_cloud_apigeeregistry_v1_admin_models_proto_msgTypes[2]
-=======
-	mi := &file_google_cloud_apigeeregistry_v1_admin_models_proto_msgTypes[1]
->>>>>>> 571df50b
 	if protoimpl.UnsafeEnabled && x != nil {
 		ms := protoimpl.X.MessageStateOf(protoimpl.Pointer(x))
 		if ms.LoadMessageInfo() == nil {
@@ -250,11 +222,7 @@
 
 // Deprecated: Use Storage.ProtoReflect.Descriptor instead.
 func (*Storage) Descriptor() ([]byte, []int) {
-<<<<<<< HEAD
 	return file_google_cloud_apigeeregistry_v1_admin_models_proto_rawDescGZIP(), []int{2}
-=======
-	return file_google_cloud_apigeeregistry_v1_admin_models_proto_rawDescGZIP(), []int{1}
->>>>>>> 571df50b
 }
 
 func (x *Storage) GetDescription() string {
@@ -296,11 +264,7 @@
 func (x *Project) Reset() {
 	*x = Project{}
 	if protoimpl.UnsafeEnabled {
-<<<<<<< HEAD
 		mi := &file_google_cloud_apigeeregistry_v1_admin_models_proto_msgTypes[3]
-=======
-		mi := &file_google_cloud_apigeeregistry_v1_admin_models_proto_msgTypes[2]
->>>>>>> 571df50b
 		ms := protoimpl.X.MessageStateOf(protoimpl.Pointer(x))
 		ms.StoreMessageInfo(mi)
 	}
@@ -313,11 +277,7 @@
 func (*Project) ProtoMessage() {}
 
 func (x *Project) ProtoReflect() protoreflect.Message {
-<<<<<<< HEAD
 	mi := &file_google_cloud_apigeeregistry_v1_admin_models_proto_msgTypes[3]
-=======
-	mi := &file_google_cloud_apigeeregistry_v1_admin_models_proto_msgTypes[2]
->>>>>>> 571df50b
 	if protoimpl.UnsafeEnabled && x != nil {
 		ms := protoimpl.X.MessageStateOf(protoimpl.Pointer(x))
 		if ms.LoadMessageInfo() == nil {
@@ -330,11 +290,7 @@
 
 // Deprecated: Use Project.ProtoReflect.Descriptor instead.
 func (*Project) Descriptor() ([]byte, []int) {
-<<<<<<< HEAD
 	return file_google_cloud_apigeeregistry_v1_admin_models_proto_rawDescGZIP(), []int{3}
-=======
-	return file_google_cloud_apigeeregistry_v1_admin_models_proto_rawDescGZIP(), []int{2}
->>>>>>> 571df50b
 }
 
 func (x *Project) GetName() string {
@@ -372,7 +328,6 @@
 	return nil
 }
 
-<<<<<<< HEAD
 // A module used to create the build.
 type BuildInfo_Module struct {
 	state         protoimpl.MessageState
@@ -507,8 +462,6 @@
 	return ""
 }
 
-=======
->>>>>>> 571df50b
 // A description of a collection in the backend database.
 type Storage_Collection struct {
 	state         protoimpl.MessageState
@@ -524,11 +477,7 @@
 func (x *Storage_Collection) Reset() {
 	*x = Storage_Collection{}
 	if protoimpl.UnsafeEnabled {
-<<<<<<< HEAD
 		mi := &file_google_cloud_apigeeregistry_v1_admin_models_proto_msgTypes[6]
-=======
-		mi := &file_google_cloud_apigeeregistry_v1_admin_models_proto_msgTypes[3]
->>>>>>> 571df50b
 		ms := protoimpl.X.MessageStateOf(protoimpl.Pointer(x))
 		ms.StoreMessageInfo(mi)
 	}
@@ -541,11 +490,7 @@
 func (*Storage_Collection) ProtoMessage() {}
 
 func (x *Storage_Collection) ProtoReflect() protoreflect.Message {
-<<<<<<< HEAD
 	mi := &file_google_cloud_apigeeregistry_v1_admin_models_proto_msgTypes[6]
-=======
-	mi := &file_google_cloud_apigeeregistry_v1_admin_models_proto_msgTypes[3]
->>>>>>> 571df50b
 	if protoimpl.UnsafeEnabled && x != nil {
 		ms := protoimpl.X.MessageStateOf(protoimpl.Pointer(x))
 		if ms.LoadMessageInfo() == nil {
@@ -558,11 +503,7 @@
 
 // Deprecated: Use Storage_Collection.ProtoReflect.Descriptor instead.
 func (*Storage_Collection) Descriptor() ([]byte, []int) {
-<<<<<<< HEAD
 	return file_google_cloud_apigeeregistry_v1_admin_models_proto_rawDescGZIP(), []int{2, 0}
-=======
-	return file_google_cloud_apigeeregistry_v1_admin_models_proto_rawDescGZIP(), []int{1, 0}
->>>>>>> 571df50b
 }
 
 func (x *Storage_Collection) GetName() string {
@@ -593,7 +534,6 @@
 	0x2f, 0x72, 0x65, 0x73, 0x6f, 0x75, 0x72, 0x63, 0x65, 0x2e, 0x70, 0x72, 0x6f, 0x74, 0x6f, 0x1a,
 	0x1f, 0x67, 0x6f, 0x6f, 0x67, 0x6c, 0x65, 0x2f, 0x70, 0x72, 0x6f, 0x74, 0x6f, 0x62, 0x75, 0x66,
 	0x2f, 0x74, 0x69, 0x6d, 0x65, 0x73, 0x74, 0x61, 0x6d, 0x70, 0x2e, 0x70, 0x72, 0x6f, 0x74, 0x6f,
-<<<<<<< HEAD
 	0x22, 0xfb, 0x03, 0x0a, 0x09, 0x42, 0x75, 0x69, 0x6c, 0x64, 0x49, 0x6e, 0x66, 0x6f, 0x12, 0x1d,
 	0x0a, 0x0a, 0x67, 0x6f, 0x5f, 0x76, 0x65, 0x72, 0x73, 0x69, 0x6f, 0x6e, 0x18, 0x01, 0x20, 0x01,
 	0x28, 0x09, 0x52, 0x09, 0x67, 0x6f, 0x56, 0x65, 0x72, 0x73, 0x69, 0x6f, 0x6e, 0x12, 0x12, 0x0a,
@@ -637,41 +577,6 @@
 	0x69, 0x70, 0x74, 0x69, 0x6f, 0x6e, 0x18, 0x01, 0x20, 0x01, 0x28, 0x09, 0x52, 0x0b, 0x64, 0x65,
 	0x73, 0x63, 0x72, 0x69, 0x70, 0x74, 0x69, 0x6f, 0x6e, 0x12, 0x54, 0x0a, 0x0b, 0x63, 0x6f, 0x6c,
 	0x6c, 0x65, 0x63, 0x74, 0x69, 0x6f, 0x6e, 0x73, 0x18, 0x02, 0x20, 0x03, 0x28, 0x0b, 0x32, 0x32,
-=======
-	0x22, 0x22, 0x0a, 0x06, 0x53, 0x74, 0x61, 0x74, 0x75, 0x73, 0x12, 0x18, 0x0a, 0x07, 0x6d, 0x65,
-	0x73, 0x73, 0x61, 0x67, 0x65, 0x18, 0x01, 0x20, 0x01, 0x28, 0x09, 0x52, 0x07, 0x6d, 0x65, 0x73,
-	0x73, 0x61, 0x67, 0x65, 0x22, 0xb9, 0x01, 0x0a, 0x07, 0x53, 0x74, 0x6f, 0x72, 0x61, 0x67, 0x65,
-	0x12, 0x20, 0x0a, 0x0b, 0x64, 0x65, 0x73, 0x63, 0x72, 0x69, 0x70, 0x74, 0x69, 0x6f, 0x6e, 0x18,
-	0x01, 0x20, 0x01, 0x28, 0x09, 0x52, 0x0b, 0x64, 0x65, 0x73, 0x63, 0x72, 0x69, 0x70, 0x74, 0x69,
-	0x6f, 0x6e, 0x12, 0x54, 0x0a, 0x0b, 0x63, 0x6f, 0x6c, 0x6c, 0x65, 0x63, 0x74, 0x69, 0x6f, 0x6e,
-	0x73, 0x18, 0x02, 0x20, 0x03, 0x28, 0x0b, 0x32, 0x32, 0x2e, 0x67, 0x6f, 0x6f, 0x67, 0x6c, 0x65,
-	0x2e, 0x63, 0x6c, 0x6f, 0x75, 0x64, 0x2e, 0x61, 0x70, 0x69, 0x67, 0x65, 0x65, 0x72, 0x65, 0x67,
-	0x69, 0x73, 0x74, 0x72, 0x79, 0x2e, 0x76, 0x31, 0x2e, 0x53, 0x74, 0x6f, 0x72, 0x61, 0x67, 0x65,
-	0x2e, 0x43, 0x6f, 0x6c, 0x6c, 0x65, 0x63, 0x74, 0x69, 0x6f, 0x6e, 0x52, 0x0b, 0x63, 0x6f, 0x6c,
-	0x6c, 0x65, 0x63, 0x74, 0x69, 0x6f, 0x6e, 0x73, 0x1a, 0x36, 0x0a, 0x0a, 0x43, 0x6f, 0x6c, 0x6c,
-	0x65, 0x63, 0x74, 0x69, 0x6f, 0x6e, 0x12, 0x12, 0x0a, 0x04, 0x6e, 0x61, 0x6d, 0x65, 0x18, 0x01,
-	0x20, 0x01, 0x28, 0x09, 0x52, 0x04, 0x6e, 0x61, 0x6d, 0x65, 0x12, 0x14, 0x0a, 0x05, 0x63, 0x6f,
-	0x75, 0x6e, 0x74, 0x18, 0x02, 0x20, 0x01, 0x28, 0x03, 0x52, 0x05, 0x63, 0x6f, 0x75, 0x6e, 0x74,
-	0x22, 0xa6, 0x02, 0x0a, 0x07, 0x50, 0x72, 0x6f, 0x6a, 0x65, 0x63, 0x74, 0x12, 0x12, 0x0a, 0x04,
-	0x6e, 0x61, 0x6d, 0x65, 0x18, 0x01, 0x20, 0x01, 0x28, 0x09, 0x52, 0x04, 0x6e, 0x61, 0x6d, 0x65,
-	0x12, 0x21, 0x0a, 0x0c, 0x64, 0x69, 0x73, 0x70, 0x6c, 0x61, 0x79, 0x5f, 0x6e, 0x61, 0x6d, 0x65,
-	0x18, 0x02, 0x20, 0x01, 0x28, 0x09, 0x52, 0x0b, 0x64, 0x69, 0x73, 0x70, 0x6c, 0x61, 0x79, 0x4e,
-	0x61, 0x6d, 0x65, 0x12, 0x20, 0x0a, 0x0b, 0x64, 0x65, 0x73, 0x63, 0x72, 0x69, 0x70, 0x74, 0x69,
-	0x6f, 0x6e, 0x18, 0x03, 0x20, 0x01, 0x28, 0x09, 0x52, 0x0b, 0x64, 0x65, 0x73, 0x63, 0x72, 0x69,
-	0x70, 0x74, 0x69, 0x6f, 0x6e, 0x12, 0x40, 0x0a, 0x0b, 0x63, 0x72, 0x65, 0x61, 0x74, 0x65, 0x5f,
-	0x74, 0x69, 0x6d, 0x65, 0x18, 0x04, 0x20, 0x01, 0x28, 0x0b, 0x32, 0x1a, 0x2e, 0x67, 0x6f, 0x6f,
-	0x67, 0x6c, 0x65, 0x2e, 0x70, 0x72, 0x6f, 0x74, 0x6f, 0x62, 0x75, 0x66, 0x2e, 0x54, 0x69, 0x6d,
-	0x65, 0x73, 0x74, 0x61, 0x6d, 0x70, 0x42, 0x03, 0xe0, 0x41, 0x03, 0x52, 0x0a, 0x63, 0x72, 0x65,
-	0x61, 0x74, 0x65, 0x54, 0x69, 0x6d, 0x65, 0x12, 0x40, 0x0a, 0x0b, 0x75, 0x70, 0x64, 0x61, 0x74,
-	0x65, 0x5f, 0x74, 0x69, 0x6d, 0x65, 0x18, 0x05, 0x20, 0x01, 0x28, 0x0b, 0x32, 0x1a, 0x2e, 0x67,
-	0x6f, 0x6f, 0x67, 0x6c, 0x65, 0x2e, 0x70, 0x72, 0x6f, 0x74, 0x6f, 0x62, 0x75, 0x66, 0x2e, 0x54,
-	0x69, 0x6d, 0x65, 0x73, 0x74, 0x61, 0x6d, 0x70, 0x42, 0x03, 0xe0, 0x41, 0x03, 0x52, 0x0a, 0x75,
-	0x70, 0x64, 0x61, 0x74, 0x65, 0x54, 0x69, 0x6d, 0x65, 0x3a, 0x3e, 0xea, 0x41, 0x3b, 0x0a, 0x25,
-	0x61, 0x70, 0x69, 0x67, 0x65, 0x65, 0x72, 0x65, 0x67, 0x69, 0x73, 0x74, 0x72, 0x79, 0x2e, 0x67,
-	0x6f, 0x6f, 0x67, 0x6c, 0x65, 0x61, 0x70, 0x69, 0x73, 0x2e, 0x63, 0x6f, 0x6d, 0x2f, 0x50, 0x72,
-	0x6f, 0x6a, 0x65, 0x63, 0x74, 0x12, 0x12, 0x70, 0x72, 0x6f, 0x6a, 0x65, 0x63, 0x74, 0x73, 0x2f,
-	0x7b, 0x70, 0x72, 0x6f, 0x6a, 0x65, 0x63, 0x74, 0x7d, 0x42, 0x5c, 0x0a, 0x22, 0x63, 0x6f, 0x6d,
->>>>>>> 571df50b
 	0x2e, 0x67, 0x6f, 0x6f, 0x67, 0x6c, 0x65, 0x2e, 0x63, 0x6c, 0x6f, 0x75, 0x64, 0x2e, 0x61, 0x70,
 	0x69, 0x67, 0x65, 0x65, 0x72, 0x65, 0x67, 0x69, 0x73, 0x74, 0x72, 0x79, 0x2e, 0x76, 0x31, 0x2e,
 	0x53, 0x74, 0x6f, 0x72, 0x61, 0x67, 0x65, 0x2e, 0x43, 0x6f, 0x6c, 0x6c, 0x65, 0x63, 0x74, 0x69,
@@ -719,7 +624,6 @@
 	return file_google_cloud_apigeeregistry_v1_admin_models_proto_rawDescData
 }
 
-<<<<<<< HEAD
 var file_google_cloud_apigeeregistry_v1_admin_models_proto_msgTypes = make([]protoimpl.MessageInfo, 7)
 var file_google_cloud_apigeeregistry_v1_admin_models_proto_goTypes = []interface{}{
 	(*BuildInfo)(nil),             // 0: google.cloud.apigeeregistry.v1.BuildInfo
@@ -745,25 +649,6 @@
 	8, // [8:8] is the sub-list for extension type_name
 	8, // [8:8] is the sub-list for extension extendee
 	0, // [0:8] is the sub-list for field type_name
-=======
-var file_google_cloud_apigeeregistry_v1_admin_models_proto_msgTypes = make([]protoimpl.MessageInfo, 4)
-var file_google_cloud_apigeeregistry_v1_admin_models_proto_goTypes = []interface{}{
-	(*Status)(nil),                // 0: google.cloud.apigeeregistry.v1.Status
-	(*Storage)(nil),               // 1: google.cloud.apigeeregistry.v1.Storage
-	(*Project)(nil),               // 2: google.cloud.apigeeregistry.v1.Project
-	(*Storage_Collection)(nil),    // 3: google.cloud.apigeeregistry.v1.Storage.Collection
-	(*timestamppb.Timestamp)(nil), // 4: google.protobuf.Timestamp
-}
-var file_google_cloud_apigeeregistry_v1_admin_models_proto_depIdxs = []int32{
-	3, // 0: google.cloud.apigeeregistry.v1.Storage.collections:type_name -> google.cloud.apigeeregistry.v1.Storage.Collection
-	4, // 1: google.cloud.apigeeregistry.v1.Project.create_time:type_name -> google.protobuf.Timestamp
-	4, // 2: google.cloud.apigeeregistry.v1.Project.update_time:type_name -> google.protobuf.Timestamp
-	3, // [3:3] is the sub-list for method output_type
-	3, // [3:3] is the sub-list for method input_type
-	3, // [3:3] is the sub-list for extension type_name
-	3, // [3:3] is the sub-list for extension extendee
-	0, // [0:3] is the sub-list for field type_name
->>>>>>> 571df50b
 }
 
 func init() { file_google_cloud_apigeeregistry_v1_admin_models_proto_init() }
@@ -773,7 +658,6 @@
 	}
 	if !protoimpl.UnsafeEnabled {
 		file_google_cloud_apigeeregistry_v1_admin_models_proto_msgTypes[0].Exporter = func(v interface{}, i int) interface{} {
-<<<<<<< HEAD
 			switch v := v.(*BuildInfo); i {
 			case 0:
 				return &v.state
@@ -786,8 +670,6 @@
 			}
 		}
 		file_google_cloud_apigeeregistry_v1_admin_models_proto_msgTypes[1].Exporter = func(v interface{}, i int) interface{} {
-=======
->>>>>>> 571df50b
 			switch v := v.(*Status); i {
 			case 0:
 				return &v.state
@@ -799,11 +681,7 @@
 				return nil
 			}
 		}
-<<<<<<< HEAD
 		file_google_cloud_apigeeregistry_v1_admin_models_proto_msgTypes[2].Exporter = func(v interface{}, i int) interface{} {
-=======
-		file_google_cloud_apigeeregistry_v1_admin_models_proto_msgTypes[1].Exporter = func(v interface{}, i int) interface{} {
->>>>>>> 571df50b
 			switch v := v.(*Storage); i {
 			case 0:
 				return &v.state
@@ -815,11 +693,7 @@
 				return nil
 			}
 		}
-<<<<<<< HEAD
 		file_google_cloud_apigeeregistry_v1_admin_models_proto_msgTypes[3].Exporter = func(v interface{}, i int) interface{} {
-=======
-		file_google_cloud_apigeeregistry_v1_admin_models_proto_msgTypes[2].Exporter = func(v interface{}, i int) interface{} {
->>>>>>> 571df50b
 			switch v := v.(*Project); i {
 			case 0:
 				return &v.state
@@ -831,7 +705,6 @@
 				return nil
 			}
 		}
-<<<<<<< HEAD
 		file_google_cloud_apigeeregistry_v1_admin_models_proto_msgTypes[4].Exporter = func(v interface{}, i int) interface{} {
 			switch v := v.(*BuildInfo_Module); i {
 			case 0:
@@ -857,9 +730,6 @@
 			}
 		}
 		file_google_cloud_apigeeregistry_v1_admin_models_proto_msgTypes[6].Exporter = func(v interface{}, i int) interface{} {
-=======
-		file_google_cloud_apigeeregistry_v1_admin_models_proto_msgTypes[3].Exporter = func(v interface{}, i int) interface{} {
->>>>>>> 571df50b
 			switch v := v.(*Storage_Collection); i {
 			case 0:
 				return &v.state
@@ -878,11 +748,7 @@
 			GoPackagePath: reflect.TypeOf(x{}).PkgPath(),
 			RawDescriptor: file_google_cloud_apigeeregistry_v1_admin_models_proto_rawDesc,
 			NumEnums:      0,
-<<<<<<< HEAD
 			NumMessages:   7,
-=======
-			NumMessages:   4,
->>>>>>> 571df50b
 			NumExtensions: 0,
 			NumServices:   0,
 		},
