// Copyright 2022 Google LLC. All Rights Reserved.
//
// Licensed under the Apache License, Version 2.0 (the "License");
// you may not use this file except in compliance with the License.
// You may obtain a copy of the License at
//
//    http://www.apache.org/licenses/LICENSE-2.0
//
// Unless required by applicable law or agreed to in writing, software
// distributed under the License is distributed on an "AS IS" BASIS,
// WITHOUT WARRANTIES OR CONDITIONS OF ANY KIND, either express or implied.
// See the License for the specific language governing permissions and
// limitations under the License.

package types

import (
	"fmt"
	"regexp"
	"strings"

	"github.com/apigee/registry/rpc"
	metrics "github.com/google/gnostic/metrics"
	"google.golang.org/protobuf/proto"
)

// OpenAPIMimeType returns a MIME type for an OpenAPI description of an API.
func OpenAPIMimeType(compression, version string) string {
	return fmt.Sprintf("application/x.openapi%s;version=%s", compression, version)
}

// DiscoveryMimeType returns a MIME type for a Discovery description of an API.
func DiscoveryMimeType(compression string) string {
	return fmt.Sprintf("application/x.discovery%s", compression)
}

// ProtobufMimeType returns a MIME type for a Protocol Buffers description of an API.
func ProtobufMimeType(compression string) string {
	return fmt.Sprintf("application/x.protobuf%s", compression)
}

// IsOpenAPIv2 returns true if a MIME type represents an OpenAPI v2 spec.
func IsOpenAPIv2(mimeType string) bool {
	return strings.Contains(mimeType, "openapi") &&
		strings.Contains(mimeType, "version=2")
}

// IsOpenAPIv3 returns true if a MIME type represents an OpenAPI v3 spec.
func IsOpenAPIv3(mimeType string) bool {
	return strings.Contains(mimeType, "openapi") &&
		strings.Contains(mimeType, "version=3")
}

// IsDiscovery returns true if a MIME type represents a Google API Discovery document.
func IsDiscovery(mimeType string) bool {
	return strings.Contains(mimeType, "discovery")
}

// IsProto returns true if a MIME type represents a Protocol Buffers Language API description.
func IsProto(mimeType string) bool {
	return strings.Contains(mimeType, "proto")
}

// IsGZipCompressed returns true if a MIME type represents a type compressed with GZip encoding.
func IsGZipCompressed(mimeType string) bool {
	return strings.Contains(mimeType, "+gzip")
}

// IsZipArchive returns true if a MIME type represents a type stored as a multifile Zip archive.
func IsZipArchive(mimeType string) bool {
	return strings.Contains(mimeType, "+zip")
}

// IsPrintableType returns true if the corresponding contents can be treated as a string.
func IsPrintableType(mimeType string) bool {
<<<<<<< HEAD
	if mimeType == "text/plain" {
		return true
	} else if strings.HasPrefix(mimeType, "application/yaml") {
		return true
	} else if strings.HasPrefix(mimeType, "application/json") {
		return true
	} else {
		return false
	}
=======
	return mimeType == "text/plain" ||
		strings.HasPrefix(mimeType, "application/yaml") ||
		strings.HasPrefix(mimeType, "application/json")
>>>>>>> 999c1e11
}

// MimeTypeForMessageType returns a MIME type that represents a Protocol Buffer message type.
func MimeTypeForMessageType(protoType string) string {
	return fmt.Sprintf("application/octet-stream;type=%s", protoType)
}

// MessageTypeForMimeType returns the Protocol Buffer message type represented by a MIME type.
func MessageTypeForMimeType(protoType string) (string, error) {
	re := regexp.MustCompile("^application/octet-stream;type=(.*)$")
	m := re.FindStringSubmatch(protoType)
	if m == nil || len(m) < 2 || len(m[1]) == 0 {
		return "", fmt.Errorf("invalid Protocol Buffer type: %s", protoType)
	}
	return strings.TrimSuffix(m[1], "+gzip"), nil
}

// KindForMimeType returns the name to be used as the "kind" of an exported artifact.
func KindForMimeType(mimeType string) string {
	if strings.HasPrefix(mimeType, "application/yaml;type=") {
		return strings.TrimPrefix(mimeType, "application/yaml;type=")
	} else if strings.HasPrefix(mimeType, "application/octet-stream;type=") {
		typeParameter := strings.TrimPrefix(mimeType, "application/octet-stream;type=")
		parts := strings.Split(typeParameter, ".")
		return parts[len(parts)-1]
	} else {
		return ""
	}
}

// MessageForMimeType returns an instance of the message that represents the specified MIME type.
func MessageForMimeType(mimeType string) (proto.Message, error) {
	messageType, err := MessageTypeForMimeType(mimeType)
	if err != nil {
		return nil, err
	}
	f := artifactMessageTypes[messageType]
	if f == nil {
		return nil, fmt.Errorf("unsupported message type %s", messageType)
	}
	return f(), nil
}

// MessageForKind returns an instance of the message that represents the specified kind.
func MessageForKind(kind string) (proto.Message, error) {
	for k, v := range artifactMessageTypes {
		if strings.HasSuffix(k, "."+kind) {
			return v(), nil
		}
	}
	return nil, fmt.Errorf("unsupported kind %s", kind)
}

// MimeTypeForKind returns the mime type that corresponds to a kind.
func MimeTypeForKind(kind string) string {
	if kind == "" {
		return "application/yaml"
	}
	for k := range artifactMessageTypes {
		if strings.HasSuffix(k, "."+kind) {
			return fmt.Sprintf("application/octet-stream;type=%s", k)
		}
	}
	return fmt.Sprintf("application/yaml;type=%s", kind)
}

// messageFactory represents functions that construct message structs.
type messageFactory func() proto.Message

// artifactMessageTypes is the single source of truth for protobuf types that the registry tool supports in artifact YAML files.
var artifactMessageTypes map[string]messageFactory = map[string]messageFactory{
	"google.cloud.apigeeregistry.v1.apihub.ApiSpecExtensionList": func() proto.Message { return new(rpc.ApiSpecExtensionList) },
	"google.cloud.apigeeregistry.v1.apihub.DisplaySettings":      func() proto.Message { return new(rpc.DisplaySettings) },
	"google.cloud.apigeeregistry.v1.apihub.Lifecycle":            func() proto.Message { return new(rpc.Lifecycle) },
	"google.cloud.apigeeregistry.v1.apihub.ReferenceList":        func() proto.Message { return new(rpc.ReferenceList) },
	"google.cloud.apigeeregistry.v1.apihub.TaxonomyList":         func() proto.Message { return new(rpc.TaxonomyList) },
	"google.cloud.apigeeregistry.v1.controller.Manifest":         func() proto.Message { return new(rpc.Manifest) },
	"google.cloud.apigeeregistry.v1.scoring.Score":               func() proto.Message { return new(rpc.Score) },
	"google.cloud.apigeeregistry.v1.scoring.ScoreDefinition":     func() proto.Message { return new(rpc.ScoreDefinition) },
	"google.cloud.apigeeregistry.v1.scoring.ScoreCard":           func() proto.Message { return new(rpc.ScoreCard) },
	"google.cloud.apigeeregistry.v1.scoring.ScoreCardDefinition": func() proto.Message { return new(rpc.ScoreCardDefinition) },
	"google.cloud.apigeeregistry.v1.style.StyleGuide":            func() proto.Message { return new(rpc.StyleGuide) },
	"google.cloud.apigeeregistry.v1.style.ConformanceReport":     func() proto.Message { return new(rpc.ConformanceReport) },
	"google.cloud.apigeeregistry.v1.style.Lint":                  func() proto.Message { return new(rpc.Lint) },
	"gnostic.metrics.Complexity":                                 func() proto.Message { return new(metrics.Complexity) },
	"gnostic.metrics.Vocabulary":                                 func() proto.Message { return new(metrics.Vocabulary) },
}<|MERGE_RESOLUTION|>--- conflicted
+++ resolved
@@ -73,21 +73,9 @@
 
 // IsPrintableType returns true if the corresponding contents can be treated as a string.
 func IsPrintableType(mimeType string) bool {
-<<<<<<< HEAD
-	if mimeType == "text/plain" {
-		return true
-	} else if strings.HasPrefix(mimeType, "application/yaml") {
-		return true
-	} else if strings.HasPrefix(mimeType, "application/json") {
-		return true
-	} else {
-		return false
-	}
-=======
 	return mimeType == "text/plain" ||
 		strings.HasPrefix(mimeType, "application/yaml") ||
 		strings.HasPrefix(mimeType, "application/json")
->>>>>>> 999c1e11
 }
 
 // MimeTypeForMessageType returns a MIME type that represents a Protocol Buffer message type.
