--- conflicted
+++ resolved
@@ -398,12 +398,7 @@
 	return ar.ArtifactName
 }
 
-<<<<<<< HEAD
-// TODO: Remove this function after refactoring scoring code to include interfaces.
-func ListResources(ctx context.Context, client connection.Client, pattern, filter string) ([]ResourceInstance, error) {
-=======
 func ListResources(ctx context.Context, client connection.RegistryClient, pattern, filter string) ([]ResourceInstance, error) {
->>>>>>> 62bdd9fe
 	var result []ResourceInstance
 	var err2 error
 
