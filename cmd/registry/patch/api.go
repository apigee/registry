// Copyright 2022 Google LLC. All Rights Reserved.
//
// Licensed under the Apache License, Version 2.0 (the "License");
// you may not use this file except in compliance with the License.
// You may obtain a copy of the License at
//
//    http://www.apache.org/licenses/LICENSE-2.0
//
// Unless required by applicable law or agreed to in writing, software
// distributed under the License is distributed on an "AS IS" BASIS,
// WITHOUT WARRANTIES OR CONDITIONS OF ANY KIND, either express or implied.
// See the License for the specific language governing permissions and
// limitations under the License.

package patch

import (
	"context"

	"github.com/apigee/registry/cmd/registry/core"
	"github.com/apigee/registry/connection"
	"github.com/apigee/registry/gapic"
	"github.com/apigee/registry/rpc"
	"github.com/apigee/registry/server/registry/names"
	"gopkg.in/yaml.v3"
)

type ApiData struct {
	DisplayName           string           `yaml:"displayName,omitempty"`
	Description           string           `yaml:"description,omitempty"`
	Availability          string           `yaml:"availability,omitempty"`
	RecommendedVersion    string           `yaml:"recommendedVersion,omitempty"`
	RecommendedDeployment string           `yaml:"recommendedDeployment,omitempty"`
	ApiVersions           []*ApiVersion    `yaml:"versions,omitempty"`
	ApiDeployments        []*ApiDeployment `yaml:"deployments,omitempty"`
	Artifacts             []*Artifact      `yaml:"artifacts,omitempty"`
}

type Api struct {
	Header `yaml:",inline"`
	Data   ApiData `yaml:"data"`
}

func newApi(ctx context.Context, client *gapic.RegistryClient, message *rpc.Api) (*Api, error) {
	apiName, err := names.ParseApi(message.Name)
	if err != nil {
		return nil, err
	}
	api := &Api{
		Header: Header{
			ApiVersion: RegistryV1,
			Kind:       "API",
			Metadata: Metadata{
				Name:        apiName.ApiID,
				Labels:      message.Labels,
				Annotations: message.Annotations,
			},
		},
		Data: ApiData{
			DisplayName:  message.DisplayName,
			Description:  message.Description,
			Availability: message.Availability,
		},
	}
	api.Data.RecommendedVersion, err = relativeVersionName(apiName, message.RecommendedVersion)
	if err != nil {
		return nil, err
	}
	api.Data.RecommendedDeployment, err = relativeDeploymentName(apiName, message.RecommendedDeployment)
	if err != nil {
		return nil, err
	}

	err = core.ListVersions(ctx, client, apiName.Version("-"), "", func(message *rpc.ApiVersion) error {
		var version *ApiVersion
		version, err := newApiVersion(ctx, client, message)
		if err != nil {
			return err
		}

		// unset these because they can be inferred
		version.ApiVersion = ""
		version.Kind = ""
		api.Data.ApiVersions = append(api.Data.ApiVersions, version)
		return nil
	})
	if err != nil {
		return nil, err
	}

	return api, core.ListDeployments(ctx, client, apiName.Deployment("-"), "", func(message *rpc.ApiDeployment) error {
		var deployment *ApiDeployment
		deployment, err = newApiDeployment(ctx, client, message)
		if err != nil {
			return err
		}

		// unset these because they can be inferred
		deployment.ApiVersion = ""
		deployment.Kind = ""
		api.Data.ApiDeployments = append(api.Data.ApiDeployments, deployment)
		return nil
	})
<<<<<<< HEAD
	if err != nil {
		return nil, err
	}
	if innerErr != nil {
		return nil, innerErr
	}
	err = core.ListArtifacts(ctx, client, apiName.Artifact("-"), "", true, func(message *rpc.Artifact) {
		if innerErr != nil {
			return
		}
		var artifact *Artifact
		artifact, innerErr = newArtifact(message)
		if innerErr == nil {
			// skip unsupported artifact types
			if artifact.Kind != "Artifact" {
				// unset this because it can be inferred
				artifact.ApiVersion = ""
				api.Data.Artifacts = append(api.Data.Artifacts, artifact)
			}
		}
	})
	return api, err
=======
>>>>>>> 25536f5d
}

// ExportAPI allows an API to be individually exported as a YAML file.
func ExportAPI(ctx context.Context, client *gapic.RegistryClient, message *rpc.Api) ([]byte, *Header, error) {
	api, err := newApi(ctx, client, message)
	if err != nil {
		return nil, nil, err
	}
	b, err := marshalYAML(api)
	if err != nil {
		return nil, nil, err
	}
	return b, &api.Header, nil
}

// TODO: These functions assume that their arguments are valid names and fail the export if they aren't.
// They are used to replace the absolute resource names stored by the API with more reusable relative
// resource names that allow the exported files to be applied to arbitrary projects. This more
// concise form is also more convenient for users to specify. But it requires additional validation.
// Either we 1) only allow relative names in these fields in the YAML representation or
// 2) allow both absolute and relative names in these fields and handle them appropriately.
// We should probably support only one output format; for this, relative names seem preferable.

// relativeVersionName returns the version id if the version is within the specified API
func relativeVersionName(apiName names.Api, version string) (string, error) {
	if version == "" {
		return "", nil
	}
	versionName, err := names.ParseVersion(version)
	if err != nil {
		return "", err
	}
	if versionName.Api().String() == apiName.String() {
		return versionName.VersionID, nil
	}
	return version, nil
}

// relativeDeploymentName returns the deployment id if the deployment is within the specified API
func relativeDeploymentName(apiName names.Api, deployment string) (string, error) {
	if deployment == "" {
		return "", nil
	}
	deploymentName, err := names.ParseDeployment(deployment)
	if err != nil {
		return "", err
	}
	if deploymentName.Api().String() == apiName.String() {
		return deploymentName.DeploymentID, nil
	}
	return deployment, nil
}

// TODO: The following functions assume that their arguments are truly an ID,
// but there's there's no validation (here or in the caller) to prevent a full
// resource name from being passed in. Users specifying a full resource name will
// end up with a malformed name being stored.

// optionalVersionName returns a version name if the id is not empty
func optionalVersionName(apiName names.Api, versionID string) string {
	if versionID == "" {
		return ""
	}
	return apiName.Version(versionID).String()
}

// optionalDeploymentName returns a deployment name if the id is not empty
func optionalDeploymentName(apiName names.Api, deploymentID string) string {
	if deploymentID == "" {
		return ""
	}
	return apiName.Deployment(deploymentID).String()
}

func applyApiPatch(ctx context.Context, client connection.Client, bytes []byte, parent string) error {
	var api Api
	err := yaml.Unmarshal(bytes, &api)
	if err != nil {
		return err
	}
	projectName, err := names.ParseProjectWithLocation(parent)
	if err != nil {
		return err
	}
	apiName := projectName.Api(api.Metadata.Name)
	req := &rpc.UpdateApiRequest{
		Api: &rpc.Api{
			Name:                  apiName.String(),
			DisplayName:           api.Data.DisplayName,
			Description:           api.Data.Description,
			Availability:          api.Data.Availability,
			RecommendedVersion:    optionalVersionName(apiName, api.Data.RecommendedVersion),
			RecommendedDeployment: optionalDeploymentName(apiName, api.Data.RecommendedDeployment),
			Labels:                api.Metadata.Labels,
			Annotations:           api.Metadata.Annotations,
		},
		AllowMissing: true,
	}
	_, err = client.UpdateApi(ctx, req)
	if err != nil {
		return err
	}
	for _, versionPatch := range api.Data.ApiVersions {
		err := applyApiVersionPatch(ctx, client, versionPatch, apiName.String())
		if err != nil {
			return err
		}
	}
	for _, deploymentPatch := range api.Data.ApiDeployments {
		err := applyApiDeploymentPatch(ctx, client, deploymentPatch, apiName.String())
		if err != nil {
			return err
		}
	}
	for _, artifactPatch := range api.Data.Artifacts {
		err = applyArtifactPatch(ctx, client, artifactPatch, apiName.String())
		if err != nil {
			return err
		}
	}
	return nil
}<|MERGE_RESOLUTION|>--- conflicted
+++ resolved
@@ -88,7 +88,7 @@
 		return nil, err
 	}
 
-	return api, core.ListDeployments(ctx, client, apiName.Deployment("-"), "", func(message *rpc.ApiDeployment) error {
+	err = core.ListDeployments(ctx, client, apiName.Deployment("-"), "", func(message *rpc.ApiDeployment) error {
 		var deployment *ApiDeployment
 		deployment, err = newApiDeployment(ctx, client, message)
 		if err != nil {
@@ -101,31 +101,22 @@
 		api.Data.ApiDeployments = append(api.Data.ApiDeployments, deployment)
 		return nil
 	})
-<<<<<<< HEAD
-	if err != nil {
-		return nil, err
-	}
-	if innerErr != nil {
-		return nil, innerErr
-	}
-	err = core.ListArtifacts(ctx, client, apiName.Artifact("-"), "", true, func(message *rpc.Artifact) {
-		if innerErr != nil {
-			return
-		}
+	if err != nil {
+		return nil, err
+	}
+	return api, core.ListArtifacts(ctx, client, apiName.Artifact("-"), "", true, func(message *rpc.Artifact) error {
 		var artifact *Artifact
-		artifact, innerErr = newArtifact(message)
-		if innerErr == nil {
-			// skip unsupported artifact types
-			if artifact.Kind != "Artifact" {
-				// unset this because it can be inferred
-				artifact.ApiVersion = ""
-				api.Data.Artifacts = append(api.Data.Artifacts, artifact)
-			}
-		}
+		artifact, err = newArtifact(message)
+		if err != nil {
+			return err
+		}
+		// skip unsupported artifact types, "Artifact" is the generic type
+		if artifact.Kind != "Artifact" {
+			artifact.ApiVersion = ""
+			api.Data.Artifacts = append(api.Data.Artifacts, artifact)
+		}
+		return nil
 	})
-	return api, err
-=======
->>>>>>> 25536f5d
 }
 
 // ExportAPI allows an API to be individually exported as a YAML file.
