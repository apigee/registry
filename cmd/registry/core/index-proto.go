// Copyright 2020 Google LLC. All Rights Reserved.
//
// Licensed under the Apache License, Version 2.0 (the "License");
// you may not use this file except in compliance with the License.
// You may obtain a copy of the License at
//
//    http://www.apache.org/licenses/LICENSE-2.0
//
// Unless required by applicable law or agreed to in writing, software
// distributed under the License is distributed on an "AS IS" BASIS,
// WITHOUT WARRANTIES OR CONDITIONS OF ANY KIND, either express or implied.
// See the License for the specific language governing permissions and
// limitations under the License.

package core

import (
<<<<<<< HEAD
	"io/ioutil"
=======
	"archive/zip"
	"bufio"
	"bytes"
	"fmt"
>>>>>>> 3ccdcf1c
	"os"
	"path/filepath"
	"regexp"
	"sort"
	"strings"

	"github.com/apigee/registry/rpc"
	"github.com/yoheimuta/go-protoparser/v4/interpret/unordered"
	"github.com/yoheimuta/go-protoparser/v4/parser"

	protoparser "github.com/yoheimuta/go-protoparser/v4"
)

func NewIndexFromZippedProtos(b []byte) (*rpc.Index, error) {
	r, err := zip.NewReader(bytes.NewReader(b), int64(len(b)))
	if err != nil {
		return nil, err
	}

	s := &rpc.Index{}
	for _, f := range r.File {
		if !strings.HasSuffix(f.Name, ".proto") {
			continue
		}

		r, err := f.Open()
		if err != nil {
			return nil, err
		}
		defer r.Close()

		opts := []protoparser.Option{
			protoparser.WithDebug(false),
			protoparser.WithPermissive(true),
			protoparser.WithFilename(filepath.Base(f.Name)),
		}

		p, err := protoparser.Parse(r, opts...)
		if err != nil {
			return nil, err
		}

		v, err := protoparser.UnorderedInterpret(p)
		if err != nil {
			return nil, err
		}

		file := &rpc.File{
			Name: f.Name,
		}

		for _, m := range v.ProtoBody.Messages {
			file.Schemas = append(file.Schemas, schemaForMessage(m))
		}

		for _, s := range v.ProtoBody.Services {
			for _, rpc := range s.ServiceBody.RPCs {
				file.Operations = append(file.Operations, operationForRPC(rpc, s.ServiceName))
			}
		}

		s.Files = append(s.Files, file)
	}

	buildIndex(s)
	removeRequestAndResponseSchemas(s)
	flattenPaths(s)
	return s, nil
}

func schemaForMessage(m *unordered.Message) *rpc.Schema {
	s := &rpc.Schema{}
	s.Name = m.MessageName
	for _, f := range m.MessageBody.Fields {
		field := &rpc.Field{}
		field.Name = f.FieldName
		s.Fields = append(s.Fields, field)
	}
	for _, opt := range m.MessageBody.Options {
		processOptionForSchema(s, opt)
	}
	return s
}

func linesForOption(opt *parser.Option) []string {
	body := opt.Constant
	body = strings.TrimPrefix(body, "{")
	body = strings.TrimSuffix(body, "}")
	body = strings.ReplaceAll(body, ",", "\n")
	return strings.Split(body, "\n")
}

func processOptionForSchema(s *rpc.Schema, opt *parser.Option) {
	if opt.OptionName == "(google.api.resource)" {
		lines := linesForOption(opt)
		for _, line := range lines {
			pair := strings.SplitN(line, ":", 2)
			if len(pair) == 2 {
				name := pair[0]
				if name == "type" {
					s.Type = trimQuotes(pair[1])
				}
				if name == "pattern" {
					s.Name = trimQuotes(pair[1])
				}
			}
		}
	}
}

func operationForRPC(myrpc *parser.RPC, serviceName string) *rpc.Operation {
	op := &rpc.Operation{}
	op.Name = myrpc.RPCName
	op.Service = serviceName
	for _, opt := range myrpc.Options {
		processOptionForOperation(op, opt)
	}
	return op
}

func processOptionForOperation(op *rpc.Operation, opt *parser.Option) {
	if opt.OptionName == "(google.api.http)" {
		lines := linesForOption(opt)
		for _, line := range lines {
			pair := strings.SplitN(line, ":", 2)
			if len(pair) == 2 {
				name := pair[0]
				if name == "get" || name == "post" || name == "put" || name == "delete" || name == "patch" {
					op.Verb = name
					op.Path = trimQuotes(pair[1])
				}
			}
		}
	}
}

func trimQuotes(s string) string {
	s = strings.TrimPrefix(s, "\"")
	s = strings.TrimSuffix(s, "\"")
	return s
}

// flattenPaths removes assignments and parameters from operation paths
func flattenPaths(index *rpc.Index) {
	r1 := regexp.MustCompile("{[^{}=]+=([^{}=]+)}")
	r2 := regexp.MustCompile("{[^{}].*}")
	for _, op := range index.Operations {
		p := op.Path
		p = strings.ReplaceAll(p, "{$api_version}", "v*")
		p = r1.ReplaceAllString(p, "$1")
		p = r2.ReplaceAllString(p, "*")
		op.Path = p
	}
}

// buildIndex adds flat arrays of fields, schemas, and operations.
func buildIndex(index *rpc.Index) {
	index.Fields = make([]*rpc.Field, 0)
	index.Schemas = make([]*rpc.Schema, 0)
	index.Operations = make([]*rpc.Operation, 0)
	for _, file := range index.Files {
		for _, op := range file.Operations {
			index.Operations = append(index.Operations, &rpc.Operation{
				Name:    op.GetName(),
				Service: op.GetService(),
				Verb:    op.GetVerb(),
				Path:    op.GetPath(),
				File:    file.GetName(),
			})
		}
		for _, schema := range file.Schemas {
			index.Schemas = append(index.Schemas, &rpc.Schema{
				Name:     schema.GetName(),
				Resource: schema.GetResource(),
				Type:     schema.GetType(),
				File:     file.GetName(),
				Fields:   nil,
			})
			for _, field := range schema.Fields {
				index.Fields = append(index.Fields, &rpc.Field{
					Name:   field.GetName(),
					Schema: schema.GetName(),
					File:   file.GetName(),
				})
			}
		}
	}
	sort.Slice(index.Fields, func(i, j int) bool {
		return index.Fields[i].Name < index.Fields[j].Name
	})
	sort.Slice(index.Schemas, func(i, j int) bool {
		return index.Schemas[i].Name < index.Schemas[j].Name
	})
	sort.Slice(index.Operations, func(i, j int) bool {
		return index.Operations[i].Name < index.Operations[j].Name
	})
}

// removeRequestAndResponseSchemas removes these from the flat schema list.
func removeRequestAndResponseSchemas(index *rpc.Index) {
	filteredSchemas := make([]*rpc.Schema, 0)
	for _, schema := range index.Schemas {
		if strings.HasSuffix(schema.Name, "Request") ||
			strings.HasSuffix(schema.Name, "Response") {
			// skip it
		} else {
			filteredSchemas = append(filteredSchemas, schema)
		}
	}
	index.Schemas = filteredSchemas
}<|MERGE_RESOLUTION|>--- conflicted
+++ resolved
@@ -15,15 +15,8 @@
 package core
 
 import (
-<<<<<<< HEAD
-	"io/ioutil"
-=======
 	"archive/zip"
-	"bufio"
 	"bytes"
-	"fmt"
->>>>>>> 3ccdcf1c
-	"os"
 	"path/filepath"
 	"regexp"
 	"sort"
