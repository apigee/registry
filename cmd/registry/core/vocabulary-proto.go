// Copyright 2020 Google LLC. All Rights Reserved.
//
// Licensed under the Apache License, Version 2.0 (the "License");
// you may not use this file except in compliance with the License.
// You may obtain a copy of the License at
//
//    http://www.apache.org/licenses/LICENSE-2.0
//
// Unless required by applicable law or agreed to in writing, software
// distributed under the License is distributed on an "AS IS" BASIS,
// WITHOUT WARRANTIES OR CONDITIONS OF ANY KIND, either express or implied.
// See the License for the specific language governing permissions and
// limitations under the License.

package core

import (
	"archive/zip"
	"bytes"
	"path/filepath"
	"sort"
	"strings"

	"github.com/yoheimuta/go-protoparser/v4/parser"

	metrics "github.com/google/gnostic/metrics"
	protoparser "github.com/yoheimuta/go-protoparser/v4"
)

func NewVocabularyFromZippedProtos(b []byte) (*metrics.Vocabulary, error) {
	r, err := zip.NewReader(bytes.NewReader(b), int64(len(b)))
	if err != nil {
		return nil, err
	}

	v := &Vocabulary{
		Schemas:    make(map[string]int),
		Operations: make(map[string]int),
		Parameters: make(map[string]int),
		Properties: make(map[string]int),
	}

	for _, f := range r.File {
		if strings.HasSuffix(f.Name, ".proto") {
			continue
		}

		r, err := f.Open()
		if err != nil {
			return nil, err
		}
		defer r.Close()

		opts := []protoparser.Option{
			protoparser.WithDebug(false),
			protoparser.WithPermissive(true),
			protoparser.WithFilename(filepath.Base(f.Name)),
		}

		p, err := protoparser.Parse(r, opts...)
		if err != nil {
			return nil, err
		}

		for _, x := range p.ProtoBody {
			switch m := x.(type) {
			case *parser.Message:
				v.fillVocabularyFromMessage(m)
			case *parser.Service:
				v.fillVocabularyFromService(m)
			}
		}
	}

	return &metrics.Vocabulary{
		Properties: fillProtoStructure(v.Properties),
		Schemas:    fillProtoStructure(v.Schemas),
		Operations: fillProtoStructure(v.Operations),
		Parameters: fillProtoStructure(v.Parameters),
	}, nil
}

// Vocabulary represents the counts of various types of terms in an API.
type Vocabulary struct {
	Schemas    map[string]int
	Operations map[string]int
	Parameters map[string]int
	Properties map[string]int
}

<<<<<<< HEAD
// NewVocabulary creates a new Vocabulary object.
func NewVocabulary() *Vocabulary {
	return &Vocabulary{
		Schemas:    make(map[string]int),
		Operations: make(map[string]int),
		Parameters: make(map[string]int),
		Properties: make(map[string]int),
	}
}

func (vocab *Vocabulary) fillVocabularyFromPath(path string) error {
	err := filepath.Walk(path,
		func(path string, info os.FileInfo, err error) error {
			if err != nil {
				return err
			}
			if strings.HasSuffix(path, ".proto") {
				err := vocab.fillVocabularyFromProto(path)
				if err != nil {
					return err
				}
			}
			return nil
		})
	return err
}

func (vocab *Vocabulary) fillVocabularyFromProto(filename string) error {
	reader, err := os.Open(filename)
	if err != nil {
		return err
	}
	defer reader.Close()

	p, err := protoparser.Parse(
		reader,
		protoparser.WithDebug(false),
		protoparser.WithPermissive(true),
		protoparser.WithFilename(filepath.Base(filename)),
	)
	if err != nil {
		return err
	}

	for _, x := range p.ProtoBody {
		switch m := x.(type) {
		case *parser.Message:
			vocab.fillVocabularyFromMessage(m)
		case *parser.Service:
			vocab.fillVocabularyFromService(m)
		}
	}
	return nil
}

=======
>>>>>>> 3ccdcf1c
func (vocab *Vocabulary) fillVocabularyFromMessage(m *parser.Message) {
	vocab.Schemas[m.MessageName]++

	for _, x := range m.MessageBody {
		if v, ok := x.(*parser.Field); ok {
			vocab.Properties[v.FieldName]++
		}
	}
}

func (vocab *Vocabulary) fillVocabularyFromService(m *parser.Service) {
	for _, x := range m.ServiceBody {
		if v, ok := x.(*parser.RPC); ok {
			vocab.Operations[v.RPCName]++
		}
	}
}

// fillProtoStructure adds data to the Word Count structure.
// The Word Count structure can then be added to the Vocabulary protocol buffer.
func fillProtoStructure(m map[string]int) []*metrics.WordCount {
	keyNames := make([]string, 0, len(m))
	for key := range m {
		keyNames = append(keyNames, key)
	}
	sort.Strings(keyNames)

	counts := make([]*metrics.WordCount, 0)
	for _, k := range keyNames {
		temp := &metrics.WordCount{
			Word:  k,
			Count: int32(m[k]),
		}
		counts = append(counts, temp)
	}
	return counts
}<|MERGE_RESOLUTION|>--- conflicted
+++ resolved
@@ -88,64 +88,6 @@
 	Properties map[string]int
 }
 
-<<<<<<< HEAD
-// NewVocabulary creates a new Vocabulary object.
-func NewVocabulary() *Vocabulary {
-	return &Vocabulary{
-		Schemas:    make(map[string]int),
-		Operations: make(map[string]int),
-		Parameters: make(map[string]int),
-		Properties: make(map[string]int),
-	}
-}
-
-func (vocab *Vocabulary) fillVocabularyFromPath(path string) error {
-	err := filepath.Walk(path,
-		func(path string, info os.FileInfo, err error) error {
-			if err != nil {
-				return err
-			}
-			if strings.HasSuffix(path, ".proto") {
-				err := vocab.fillVocabularyFromProto(path)
-				if err != nil {
-					return err
-				}
-			}
-			return nil
-		})
-	return err
-}
-
-func (vocab *Vocabulary) fillVocabularyFromProto(filename string) error {
-	reader, err := os.Open(filename)
-	if err != nil {
-		return err
-	}
-	defer reader.Close()
-
-	p, err := protoparser.Parse(
-		reader,
-		protoparser.WithDebug(false),
-		protoparser.WithPermissive(true),
-		protoparser.WithFilename(filepath.Base(filename)),
-	)
-	if err != nil {
-		return err
-	}
-
-	for _, x := range p.ProtoBody {
-		switch m := x.(type) {
-		case *parser.Message:
-			vocab.fillVocabularyFromMessage(m)
-		case *parser.Service:
-			vocab.fillVocabularyFromService(m)
-		}
-	}
-	return nil
-}
-
-=======
->>>>>>> 3ccdcf1c
 func (vocab *Vocabulary) fillVocabularyFromMessage(m *parser.Message) {
 	vocab.Schemas[m.MessageName]++
 
