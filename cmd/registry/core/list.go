--- conflicted
+++ resolved
@@ -127,8 +127,6 @@
 	return nil
 }
 
-<<<<<<< HEAD
-=======
 func ListSpecs(ctx context.Context,
 	client *gapic.RegistryClient,
 	name names.Spec,
@@ -155,7 +153,6 @@
 	return nil
 }
 
->>>>>>> cab7df56
 func ListArtifacts(ctx context.Context,
 	client *gapic.RegistryClient,
 	name names.Artifact,
@@ -187,12 +184,8 @@
 			}
 			r.Contents = resp.GetData()
 		}
-<<<<<<< HEAD
-		handler(artifact)
-=======
 
 		handler(r)
->>>>>>> cab7df56
 	}
 	return nil
 }