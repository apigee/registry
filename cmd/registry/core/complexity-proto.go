--- conflicted
+++ resolved
@@ -71,16 +71,8 @@
 
 func messageCount(p *parser.Proto) (count int32) {
 	for _, x := range p.ProtoBody {
-<<<<<<< HEAD
-		switch m := x.(type) {
-		case *parser.Message:
-			fillComplexityFromMessage(c, m)
-		case *parser.Service:
-			fillComplexityFromService(c, m)
-=======
 		if _, ok := x.(*parser.Message); ok {
 			count++
->>>>>>> 3ccdcf1c
 		}
 	}
 	return
@@ -89,27 +81,16 @@
 func fieldCount(m *parser.Message) (count int32) {
 	for _, x := range m.MessageBody {
 		if _, ok := x.(*parser.Field); ok {
-<<<<<<< HEAD
-			c.SchemaPropertyCount++
-=======
 			count++
->>>>>>> 3ccdcf1c
 		}
 	}
 	return
 }
 
-<<<<<<< HEAD
-func fillComplexityFromService(c *metrics.Complexity, m *parser.Service) {
-	for _, x := range m.ServiceBody {
-		if _, ok := x.(*parser.RPC); ok {
-			c.PathCount++
-=======
 func rpcCount(s *parser.Service) (count int32) {
 	for _, x := range s.ServiceBody {
 		if _, ok := x.(*parser.RPC); ok {
 			count++
->>>>>>> 3ccdcf1c
 		}
 	}
 	return
