# Copyright 2021 Google LLC
#
# Licensed under the Apache License, Version 2.0 (the "License");
# you may not use this file except in compliance with the License.
# You may obtain a copy of the License at
#
#      http://www.apache.org/licenses/LICENSE-2.0
#
# Unless required by applicable law or agreed to in writing, software
# distributed under the License is distributed on an "AS IS" BASIS,
# WITHOUT WARRANTIES OR CONDITIONS OF ANY KIND, either express or implied.
# See the License for the specific language governing permissions and
# limitations under the License.

name: "test-manifest"
generated_resources:
- pattern: apis/-/versions/-/specs/-/artifacts/lint-gnostic
  dependencies:
  - pattern: $resource.spec
    filter: "mime_type.contains('openapi')"
<<<<<<< HEAD
  action: "registry compute lint $dep0 --linter gnostic"
=======
  action: "compute lint $resource.spec --linter gnostic"
>>>>>>> f5934250
- pattern: apis/-/versions/-/specs/-/artifacts/lint-aip
  dependencies:
  - pattern: $resource.spec
    filter: "mime_type.contains('protobuf')"
<<<<<<< HEAD
  action: "registry compute lint $dep0 --linter aip"
- pattern: apis/-/versions/-/specs/-/artifacts/lintstats-gnostic
  dependencies:
  - pattern: $resource.spec/artifacts/lint-gnostic
  action: "registry compute lintstats $dep0 --linter gnostic"
- pattern: apis/-/artifacts/vocabulary
  dependencies:
  - pattern: $resource.api/versions/-/specs/-
  action: "registry compute vocabulary $dep0.api"
- pattern: apis/-/versions/-/artifacts/vocabulary
  dependencies:
  - pattern: $resource.version/-/specs/-
  action: "registry compute vocabulary $dep0.version"
=======
  action: "compute lint $resource.spec --linter aip"
- pattern: apis/-/versions/-/specs/-/artifacts/lintstats-gnostic
  dependencies:
  - pattern: $resource.spec/artifacts/lint-gnostic
  action: "compute lintstats $resource.spec/artifacts/lint-gnostic --linter gnostic"
- pattern: apis/-/artifacts/vocabulary
  dependencies:
  - pattern: $resource.api/versions/-/specs/-
  action: "compute vocabulary $resource.api"
- pattern: apis/-/versions/-/artifacts/vocabulary
  dependencies:
  - pattern: $resource.version/-/specs/-
  action: "compute vocabulary $resource.version"
>>>>>>> f5934250
- pattern: apis/-/versions/-/specs/-/artifacts/score
  dependencies:
  - pattern: $resource.spec/artifacts/lint-gnostic
  - pattern: $resource.spec/artifacts/complexity
<<<<<<< HEAD
  action: "registry compute score $dep0 $dep1" 
=======
  action: "compute score $resource.spec/artifacts/lint-gnostic $resource.spec/artifacts/complexity" 
>>>>>>> f5934250
<|MERGE_RESOLUTION|>--- conflicted
+++ resolved
@@ -18,50 +18,26 @@
   dependencies:
   - pattern: $resource.spec
     filter: "mime_type.contains('openapi')"
-<<<<<<< HEAD
-  action: "registry compute lint $dep0 --linter gnostic"
-=======
-  action: "compute lint $resource.spec --linter gnostic"
->>>>>>> f5934250
+  action: "registry compute lint $resource.spec --linter gnostic"
 - pattern: apis/-/versions/-/specs/-/artifacts/lint-aip
   dependencies:
   - pattern: $resource.spec
     filter: "mime_type.contains('protobuf')"
-<<<<<<< HEAD
-  action: "registry compute lint $dep0 --linter aip"
+  action: "registry compute lint $resource.spec --linter aip"
 - pattern: apis/-/versions/-/specs/-/artifacts/lintstats-gnostic
   dependencies:
   - pattern: $resource.spec/artifacts/lint-gnostic
-  action: "registry compute lintstats $dep0 --linter gnostic"
+  action: "registry compute lintstats $resource.spec/artifacts/lint-gnostic --linter gnostic"
 - pattern: apis/-/artifacts/vocabulary
   dependencies:
   - pattern: $resource.api/versions/-/specs/-
-  action: "registry compute vocabulary $dep0.api"
+  action: "registry compute vocabulary $resource.api"
 - pattern: apis/-/versions/-/artifacts/vocabulary
   dependencies:
   - pattern: $resource.version/-/specs/-
-  action: "registry compute vocabulary $dep0.version"
-=======
-  action: "compute lint $resource.spec --linter aip"
-- pattern: apis/-/versions/-/specs/-/artifacts/lintstats-gnostic
-  dependencies:
-  - pattern: $resource.spec/artifacts/lint-gnostic
-  action: "compute lintstats $resource.spec/artifacts/lint-gnostic --linter gnostic"
-- pattern: apis/-/artifacts/vocabulary
-  dependencies:
-  - pattern: $resource.api/versions/-/specs/-
-  action: "compute vocabulary $resource.api"
-- pattern: apis/-/versions/-/artifacts/vocabulary
-  dependencies:
-  - pattern: $resource.version/-/specs/-
-  action: "compute vocabulary $resource.version"
->>>>>>> f5934250
+  action: "registry compute vocabulary $resource.version"
 - pattern: apis/-/versions/-/specs/-/artifacts/score
   dependencies:
   - pattern: $resource.spec/artifacts/lint-gnostic
   - pattern: $resource.spec/artifacts/complexity
-<<<<<<< HEAD
-  action: "registry compute score $dep0 $dep1" 
-=======
-  action: "compute score $resource.spec/artifacts/lint-gnostic $resource.spec/artifacts/complexity" 
->>>>>>> f5934250
+  action: "registry compute score $resource.spec/artifacts/lint-gnostic $resource.spec/artifacts/complexity" 