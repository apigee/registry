# Copyright 2021 Google LLC
#
# Licensed under the Apache License, Version 2.0 (the "License");
# you may not use this file except in compliance with the License.
# You may obtain a copy of the License at
#
#      http://www.apache.org/licenses/LICENSE-2.0
#
# Unless required by applicable law or agreed to in writing, software
# distributed under the License is distributed on an "AS IS" BASIS,
# WITHOUT WARRANTIES OR CONDITIONS OF ANY KIND, either express or implied.
# See the License for the specific language governing permissions and
# limitations under the License.

name: "test-manifest"
generated_resources:
- pattern: apis/-/versions/-/specs/-/artifacts/lint-gnostic
  dependencies:
  - pattern: $resource.spec
    filter: "mime_type.contains('openapi')"
<<<<<<< HEAD
  action: "registry compute lint $0 --linter gnostic"
=======
  action: "compute lint $resource.spec --linter gnostic"
>>>>>>> f5934250
<|MERGE_RESOLUTION|>--- conflicted
+++ resolved
@@ -18,8 +18,4 @@
   dependencies:
   - pattern: $resource.spec
     filter: "mime_type.contains('openapi')"
-<<<<<<< HEAD
-  action: "registry compute lint $0 --linter gnostic"
-=======
-  action: "compute lint $resource.spec --linter gnostic"
->>>>>>> f5934250
+  action: "registry compute lint $resource.spec --linter gnostic"