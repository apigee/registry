// Copyright 2021 Google LLC
//
// Licensed under the Apache License, Version 2.0 (the "License");
// you may not use this file except in compliance with the License.
// You may obtain a copy of the License at
//
//      http://www.apache.org/licenses/LICENSE-2.0
//
// Unless required by applicable law or agreed to in writing, software
// distributed under the License is distributed on an "AS IS" BASIS,
// WITHOUT WARRANTIES OR CONDITIONS OF ANY KIND, either express or implied.
// See the License for the specific language governing permissions and
// limitations under the License.

package controller

import (
	"context"
	"fmt"
	"testing"

	"github.com/apigee/registry/connection"
	"github.com/apigee/registry/rpc"
	"github.com/google/go-cmp/cmp"
	"github.com/google/go-cmp/cmp/cmpopts"
)

var sortActions = cmpopts.SortSlices(func(a, b *Action) bool { return a.Command < b.Command })

// Tests for artifacts as resources and specs as dependencies
func TestArtifacts(t *testing.T) {
	tests := []struct {
		desc  string
		setup func(context.Context, connection.Client)
		want  []*Action
	}{
		{
			desc: "single spec",
			setup: func(ctx context.Context, client connection.Client) {
				deleteProject(ctx, client, t, "controller-test")
				createProject(ctx, client, t, "controller-test")
				createApi(ctx, client, t, "projects/controller-test/locations/global", "petstore")
				createVersion(ctx, client, t, "projects/controller-test/locations/global/apis/petstore", "1.0.0")
				createSpec(ctx, client, t, "projects/controller-test/locations/global/apis/petstore/versions/1.0.0", "openapi.yaml", gzipOpenAPIv3)
			},
			want: []*Action{
				{
					Command:           "registry compute lint projects/controller-test/locations/global/apis/petstore/versions/1.0.0/specs/openapi.yaml --linter gnostic",
					GeneratedResource: "projects/controller-test/locations/global/apis/petstore/versions/1.0.0/specs/openapi.yaml/artifacts/lint-gnostic",
				},
			},
		},
		{
			desc: "multiple specs",
			setup: func(ctx context.Context, client connection.Client) {
				deleteProject(ctx, client, t, "controller-test")
				createProject(ctx, client, t, "controller-test")
				createApi(ctx, client, t, "projects/controller-test/locations/global", "petstore")
				// Version 1.0.0
				createVersion(ctx, client, t, "projects/controller-test/locations/global/apis/petstore", "1.0.0")
				createSpec(ctx, client, t, "projects/controller-test/locations/global/apis/petstore/versions/1.0.0", "openapi.yaml", gzipOpenAPIv3)
				// Version 1.0.1
				createVersion(ctx, client, t, "projects/controller-test/locations/global/apis/petstore", "1.0.1")
				createSpec(ctx, client, t, "projects/controller-test/locations/global/apis/petstore/versions/1.0.1", "openapi.yaml", gzipOpenAPIv3)
				// Version 1.1.0
				createVersion(ctx, client, t, "projects/controller-test/locations/global/apis/petstore", "1.1.0")
				createSpec(ctx, client, t, "projects/controller-test/locations/global/apis/petstore/versions/1.1.0", "openapi.yaml", gzipOpenAPIv3)
			},
			want: []*Action{
				{
					Command:           "registry compute lint projects/controller-test/locations/global/apis/petstore/versions/1.0.0/specs/openapi.yaml --linter gnostic",
					GeneratedResource: "projects/controller-test/locations/global/apis/petstore/versions/1.0.0/specs/openapi.yaml/artifacts/lint-gnostic",
				},
				{
					Command:           "registry compute lint projects/controller-test/locations/global/apis/petstore/versions/1.0.1/specs/openapi.yaml --linter gnostic",
					GeneratedResource: "projects/controller-test/locations/global/apis/petstore/versions/1.0.1/specs/openapi.yaml/artifacts/lint-gnostic",
				},
				{
					Command:           "registry compute lint projects/controller-test/locations/global/apis/petstore/versions/1.1.0/specs/openapi.yaml --linter gnostic",
					GeneratedResource: "projects/controller-test/locations/global/apis/petstore/versions/1.1.0/specs/openapi.yaml/artifacts/lint-gnostic",
				},
			},
		},
		{
			desc: "partially existing artifacts",
			setup: func(ctx context.Context, client connection.Client) {
				deleteProject(ctx, client, t, "controller-test")
				createProject(ctx, client, t, "controller-test")
				createApi(ctx, client, t, "projects/controller-test/locations/global", "petstore")
				// Version 1.0.0
				createVersion(ctx, client, t, "projects/controller-test/locations/global/apis/petstore", "1.0.0")
				createSpec(ctx, client, t, "projects/controller-test/locations/global/apis/petstore/versions/1.0.0", "openapi.yaml", gzipOpenAPIv3)
				// Version 1.0.1
				createVersion(ctx, client, t, "projects/controller-test/locations/global/apis/petstore", "1.0.1")
				createSpec(ctx, client, t, "projects/controller-test/locations/global/apis/petstore/versions/1.0.1", "openapi.yaml", gzipOpenAPIv3)
				createUpdateArtifact(ctx, client, t, "projects/controller-test/locations/global/apis/petstore/versions/1.0.1/specs/openapi.yaml/artifacts/lint-gnostic")
				// Version 1.1.0
				createVersion(ctx, client, t, "projects/controller-test/locations/global/apis/petstore", "1.1.0")
				createSpec(ctx, client, t, "projects/controller-test/locations/global/apis/petstore/versions/1.1.0", "openapi.yaml", gzipOpenAPIv3)
			},
			want: []*Action{
				{
					Command:           "registry compute lint projects/controller-test/locations/global/apis/petstore/versions/1.0.0/specs/openapi.yaml --linter gnostic",
					GeneratedResource: "projects/controller-test/locations/global/apis/petstore/versions/1.0.0/specs/openapi.yaml/artifacts/lint-gnostic",
				},
				{
					Command:           "registry compute lint projects/controller-test/locations/global/apis/petstore/versions/1.1.0/specs/openapi.yaml --linter gnostic",
					GeneratedResource: "projects/controller-test/locations/global/apis/petstore/versions/1.1.0/specs/openapi.yaml/artifacts/lint-gnostic",
				},
			},
		},
		{
			desc: "outdated artifacts",
			setup: func(ctx context.Context, client connection.Client) {
				deleteProject(ctx, client, t, "controller-test")
				createProject(ctx, client, t, "controller-test")
				createApi(ctx, client, t, "projects/controller-test/locations/global", "petstore")
				// Version 1.0.0
				createVersion(ctx, client, t, "projects/controller-test/locations/global/apis/petstore", "1.0.0")
				createSpec(ctx, client, t, "projects/controller-test/locations/global/apis/petstore/versions/1.0.0", "openapi.yaml", gzipOpenAPIv3)
				createUpdateArtifact(ctx, client, t, "projects/controller-test/locations/global/apis/petstore/versions/1.0.0/specs/openapi.yaml/artifacts/lint-gnostic")
				// Version 1.0.1
				createVersion(ctx, client, t, "projects/controller-test/locations/global/apis/petstore", "1.0.1")
				createSpec(ctx, client, t, "projects/controller-test/locations/global/apis/petstore/versions/1.0.1", "openapi.yaml", gzipOpenAPIv3)
				createUpdateArtifact(ctx, client, t, "projects/controller-test/locations/global/apis/petstore/versions/1.0.1/specs/openapi.yaml/artifacts/lint-gnostic")
				// Version 1.1.0
				createVersion(ctx, client, t, "projects/controller-test/locations/global/apis/petstore", "1.1.0")
				createSpec(ctx, client, t, "projects/controller-test/locations/global/apis/petstore/versions/1.1.0", "openapi.yaml", gzipOpenAPIv3)
				// Update spec 1.0.1 to make the artifact outdated
				updateSpec(ctx, client, t, "projects/controller-test/locations/global/apis/petstore/versions/1.0.1/specs/openapi.yaml")
			},
			want: []*Action{
				{
					Command:           "registry compute lint projects/controller-test/locations/global/apis/petstore/versions/1.0.1/specs/openapi.yaml --linter gnostic",
					GeneratedResource: "projects/controller-test/locations/global/apis/petstore/versions/1.0.1/specs/openapi.yaml/artifacts/lint-gnostic",
				},
				{
					Command:           "registry compute lint projects/controller-test/locations/global/apis/petstore/versions/1.1.0/specs/openapi.yaml --linter gnostic",
					GeneratedResource: "projects/controller-test/locations/global/apis/petstore/versions/1.1.0/specs/openapi.yaml/artifacts/lint-gnostic",
				},
			},
		},
	}

	const projectID = "controller-test"
	for _, test := range tests {
		t.Run(test.desc, func(t *testing.T) {
			ctx := context.Background()
			registryClient, err := connection.NewClient(ctx)
			if err != nil {
				t.Logf("Failed to create client: %+v", err)
				t.FailNow()
			}
			defer registryClient.Close()

			test.setup(ctx, registryClient)

			manifest := &rpc.Manifest{
				Name: "controller-test",
				GeneratedResources: []*rpc.GeneratedResource{
					{
						Pattern: "apis/-/versions/-/specs/-/artifacts/lint-gnostic",
						Dependencies: []*rpc.Dependency{
							{
								Pattern: "$resource.spec",
								Filter:  "mime_type.contains('openapi')",
							},
						},
<<<<<<< HEAD
						Action: "registry compute lint $0 --linter gnostic",
=======
						Action: "compute lint $resource.spec --linter gnostic",
>>>>>>> f5934250
					},
				},
			}
			actions := ProcessManifest(ctx, registryClient, projectID, manifest)

			if diff := cmp.Diff(test.want, actions, sortActions); diff != "" {
				t.Errorf("ProcessManifest(%+v) returned unexpected diff (-want +got):\n%s", manifest, diff)
			}

			deleteProject(ctx, registryClient, t, "controller-test")
		})
	}
}

// Tests for aggregated artifacts at api level and specs as resources
func TestAggregateArtifacts(t *testing.T) {
	tests := []struct {
		desc  string
		setup func(context.Context, connection.Client)
		want  []*Action
	}{
		{
			desc: "create artifacts",
			setup: func(ctx context.Context, client connection.Client) {
				deleteProject(ctx, client, t, "controller-test")
				createProject(ctx, client, t, "controller-test")
				createApi(ctx, client, t, "projects/controller-test/locations/global", "test-api-1")
				// Version 1.0.0
				createVersion(ctx, client, t, "projects/controller-test/locations/global/apis/test-api-1", "1.0.0")
				createSpec(ctx, client, t, "projects/controller-test/locations/global/apis/test-api-1/versions/1.0.0", "openapi.yaml", gzipOpenAPIv3)
				// Version 1.0.1
				createVersion(ctx, client, t, "projects/controller-test/locations/global/apis/test-api-1", "1.0.1")
				createSpec(ctx, client, t, "projects/controller-test/locations/global/apis/test-api-1/versions/1.0.1", "openapi.yaml", gzipOpenAPIv3)
				// Version 1.1.0
				createVersion(ctx, client, t, "projects/controller-test/locations/global/apis/test-api-1", "1.1.0")
				createSpec(ctx, client, t, "projects/controller-test/locations/global/apis/test-api-1/versions/1.1.0", "openapi.yaml", gzipOpenAPIv3)

				// Test API 2
				createApi(ctx, client, t, "projects/controller-test/locations/global", "test-api-2")
				// Version 1.0.0
				createVersion(ctx, client, t, "projects/controller-test/locations/global/apis/test-api-2", "1.0.0")
				createSpec(ctx, client, t, "projects/controller-test/locations/global/apis/test-api-2/versions/1.0.0", "openapi.yaml", gzipOpenAPIv3)
				// Version 1.0.1
				createVersion(ctx, client, t, "projects/controller-test/locations/global/apis/test-api-2", "1.0.1")
				createSpec(ctx, client, t, "projects/controller-test/locations/global/apis/test-api-2/versions/1.0.1", "openapi.yaml", gzipOpenAPIv3)
				// Version 1.1.0
				createVersion(ctx, client, t, "projects/controller-test/locations/global/apis/test-api-2", "1.1.0")
				createSpec(ctx, client, t, "projects/controller-test/locations/global/apis/test-api-2/versions/1.1.0", "openapi.yaml", gzipOpenAPIv3)
			},
			want: []*Action{
				{
					Command:           "registry compute vocabulary projects/controller-test/locations/global/apis/test-api-1",
					GeneratedResource: "projects/controller-test/locations/global/apis/test-api-1/artifacts/vocabulary",
				},
				{
					Command:           "registry compute vocabulary projects/controller-test/locations/global/apis/test-api-2",
					GeneratedResource: "projects/controller-test/locations/global/apis/test-api-2/artifacts/vocabulary",
				},
			},
		},
		{
			desc: "outdated arttifacts",
			setup: func(ctx context.Context, client connection.Client) {
				deleteProject(ctx, client, t, "controller-test")
				createProject(ctx, client, t, "controller-test")
				createApi(ctx, client, t, "projects/controller-test/locations/global", "test-api-1")
				// Version 1.0.0
				createVersion(ctx, client, t, "projects/controller-test/locations/global/apis/test-api-1", "1.0.0")
				createSpec(ctx, client, t, "projects/controller-test/locations/global/apis/test-api-1/versions/1.0.0", "openapi.yaml", gzipOpenAPIv3)
				// Version 1.0.1
				createVersion(ctx, client, t, "projects/controller-test/locations/global/apis/test-api-1", "1.0.1")
				createSpec(ctx, client, t, "projects/controller-test/locations/global/apis/test-api-1/versions/1.0.1", "openapi.yaml", gzipOpenAPIv3)
				// Version 1.1.0
				createVersion(ctx, client, t, "projects/controller-test/locations/global/apis/test-api-1", "1.1.0")
				createSpec(ctx, client, t, "projects/controller-test/locations/global/apis/test-api-1/versions/1.1.0", "openapi.yaml", gzipOpenAPIv3)
				createUpdateArtifact(ctx, client, t, "projects/controller-test/locations/global/apis/test-api-1/artifacts/vocabulary")

				// Test API 2
				createApi(ctx, client, t, "projects/controller-test/locations/global", "test-api-2")
				// Version 1.0.0
				createVersion(ctx, client, t, "projects/controller-test/locations/global/apis/test-api-2", "1.0.0")
				createSpec(ctx, client, t, "projects/controller-test/locations/global/apis/test-api-2/versions/1.0.0", "openapi.yaml", gzipOpenAPIv3)
				// Version 1.0.1
				createVersion(ctx, client, t, "projects/controller-test/locations/global/apis/test-api-2", "1.0.1")
				createSpec(ctx, client, t, "projects/controller-test/locations/global/apis/test-api-2/versions/1.0.1", "openapi.yaml", gzipOpenAPIv3)
				// Version 1.1.0
				createVersion(ctx, client, t, "projects/controller-test/locations/global/apis/test-api-2", "1.1.0")
				createSpec(ctx, client, t, "projects/controller-test/locations/global/apis/test-api-2/versions/1.1.0", "openapi.yaml", gzipOpenAPIv3)
				createUpdateArtifact(ctx, client, t, "projects/controller-test/locations/global/apis/test-api-2/artifacts/vocabulary")
				// Update underlying spec to make artifact outdated
				updateSpec(ctx, client, t, "projects/controller-test/locations/global/apis/test-api-2/versions/1.0.1/specs/openapi.yaml")
			},
			want: []*Action{
				{
					Command:           "registry compute vocabulary projects/controller-test/locations/global/apis/test-api-2",
					GeneratedResource: "projects/controller-test/locations/global/apis/test-api-2/artifacts/vocabulary",
				},
			},
		},
	}

	const projectID = "controller-test"
	for _, test := range tests {
		t.Run(test.desc, func(t *testing.T) {
			ctx := context.Background()
			registryClient, err := connection.NewClient(ctx)
			if err != nil {
				t.Logf("Failed to create client: %+v", err)
				t.FailNow()
			}
			defer registryClient.Close()

			test.setup(ctx, registryClient)

			manifest := &rpc.Manifest{

				Name: "controller-test",
				GeneratedResources: []*rpc.GeneratedResource{
					{
						Pattern: "apis/-/artifacts/vocabulary",
						Dependencies: []*rpc.Dependency{
							{
								Pattern: "$resource.api/versions/-/specs/-",
							},
						},
<<<<<<< HEAD
						Action: "registry compute vocabulary $0.api",
=======
						Action: "compute vocabulary $resource.api",
>>>>>>> f5934250
					},
				},
			}
			actions := ProcessManifest(ctx, registryClient, projectID, manifest)

			if diff := cmp.Diff(test.want, actions, sortActions); diff != "" {
				t.Errorf("ProcessManifest(%+v) returned unexpected diff (-want +got):\n%s", manifest, diff)
			}

			deleteProject(ctx, registryClient, t, "controller-test")
		})
	}

}

// Tests for derived artifacts with artifacts as dependencies
func TestDerivedArtifacts(t *testing.T) {
	tests := []struct {
		desc  string
		setup func(context.Context, connection.Client)
		want  []*Action
	}{
		{
			desc: "create artifacts",
			setup: func(ctx context.Context, client connection.Client) {
				deleteProject(ctx, client, t, "controller-test")
				createProject(ctx, client, t, "controller-test")
				createApi(ctx, client, t, "projects/controller-test/locations/global", "petstore")
				// Version 1.0.0
				createVersion(ctx, client, t, "projects/controller-test/locations/global/apis/petstore", "1.0.0")
				createSpec(ctx, client, t, "projects/controller-test/locations/global/apis/petstore/versions/1.0.0", "openapi.yaml", gzipOpenAPIv3)
				createUpdateArtifact(ctx, client, t, "projects/controller-test/locations/global/apis/petstore/versions/1.0.0/specs/openapi.yaml/artifacts/lint-gnostic")
				createUpdateArtifact(ctx, client, t, "projects/controller-test/locations/global/apis/petstore/versions/1.0.0/specs/openapi.yaml/artifacts/complexity")
				// Version 1.0.1
				createVersion(ctx, client, t, "projects/controller-test/locations/global/apis/petstore", "1.0.1")
				createSpec(ctx, client, t, "projects/controller-test/locations/global/apis/petstore/versions/1.0.1", "openapi.yaml", gzipOpenAPIv3)
				createUpdateArtifact(ctx, client, t, "projects/controller-test/locations/global/apis/petstore/versions/1.0.1/specs/openapi.yaml/artifacts/lint-gnostic")
				createUpdateArtifact(ctx, client, t, "projects/controller-test/locations/global/apis/petstore/versions/1.0.1/specs/openapi.yaml/artifacts/complexity")
				// Version 1.1.0
				createVersion(ctx, client, t, "projects/controller-test/locations/global/apis/petstore", "1.1.0")
				createSpec(ctx, client, t, "projects/controller-test/locations/global/apis/petstore/versions/1.1.0", "openapi.yaml", gzipOpenAPIv3)
				createUpdateArtifact(ctx, client, t, "projects/controller-test/locations/global/apis/petstore/versions/1.1.0/specs/openapi.yaml/artifacts/lint-gnostic")
				createUpdateArtifact(ctx, client, t, "projects/controller-test/locations/global/apis/petstore/versions/1.1.0/specs/openapi.yaml/artifacts/complexity")
			},
			want: []*Action{
				{
					Command: fmt.Sprintf(
<<<<<<< HEAD
						"registry compute score %s %s",
=======
						"compute summary %s %s",
>>>>>>> f5934250
						"projects/controller-test/locations/global/apis/petstore/versions/1.0.0/specs/openapi.yaml/artifacts/lint-gnostic",
						"projects/controller-test/locations/global/apis/petstore/versions/1.0.0/specs/openapi.yaml/artifacts/complexity"),
					GeneratedResource: "projects/controller-test/locations/global/apis/petstore/versions/1.0.0/specs/openapi.yaml/artifacts/summary",
				},
				{
					Command: fmt.Sprintf(
<<<<<<< HEAD
						"registry compute score %s %s",
=======
						"compute summary %s %s",
>>>>>>> f5934250
						"projects/controller-test/locations/global/apis/petstore/versions/1.0.1/specs/openapi.yaml/artifacts/lint-gnostic",
						"projects/controller-test/locations/global/apis/petstore/versions/1.0.1/specs/openapi.yaml/artifacts/complexity"),
					GeneratedResource: "projects/controller-test/locations/global/apis/petstore/versions/1.0.1/specs/openapi.yaml/artifacts/summary",
				},
				{
					Command: fmt.Sprintf(
<<<<<<< HEAD
						"registry compute score %s %s",
=======
						"compute summary %s %s",
>>>>>>> f5934250
						"projects/controller-test/locations/global/apis/petstore/versions/1.1.0/specs/openapi.yaml/artifacts/lint-gnostic",
						"projects/controller-test/locations/global/apis/petstore/versions/1.1.0/specs/openapi.yaml/artifacts/complexity"),
					GeneratedResource: "projects/controller-test/locations/global/apis/petstore/versions/1.1.0/specs/openapi.yaml/artifacts/summary",
				},
			},
		},
		{
			desc: "missing artifacts",
			setup: func(ctx context.Context, client connection.Client) {
				deleteProject(ctx, client, t, "controller-test")
				createProject(ctx, client, t, "controller-test")
				createApi(ctx, client, t, "projects/controller-test/locations/global", "petstore")
				// Version 1.0.0
				createVersion(ctx, client, t, "projects/controller-test/locations/global/apis/petstore", "1.0.0")
				createSpec(ctx, client, t, "projects/controller-test/locations/global/apis/petstore/versions/1.0.0", "openapi.yaml", gzipOpenAPIv3)
				createUpdateArtifact(ctx, client, t, "projects/controller-test/locations/global/apis/petstore/versions/1.0.0/specs/openapi.yaml/artifacts/lint-gnostic")
				// Version 1.0.1
				createVersion(ctx, client, t, "projects/controller-test/locations/global/apis/petstore", "1.0.1")
				createSpec(ctx, client, t, "projects/controller-test/locations/global/apis/petstore/versions/1.0.1", "openapi.yaml", gzipOpenAPIv3)
				createUpdateArtifact(ctx, client, t, "projects/controller-test/locations/global/apis/petstore/versions/1.0.1/specs/openapi.yaml/artifacts/lint-gnostic")
				createUpdateArtifact(ctx, client, t, "projects/controller-test/locations/global/apis/petstore/versions/1.0.1/specs/openapi.yaml/artifacts/complexity")
				// Version 1.1.0
				createVersion(ctx, client, t, "projects/controller-test/locations/global/apis/petstore", "1.1.0")
				createSpec(ctx, client, t, "projects/controller-test/locations/global/apis/petstore/versions/1.1.0", "openapi.yaml", gzipOpenAPIv3)
				createUpdateArtifact(ctx, client, t, "projects/controller-test/locations/global/apis/petstore/versions/1.1.0/specs/openapi.yaml/artifacts/complexity")
			},
			want: []*Action{
				{
					Command: fmt.Sprintf(
<<<<<<< HEAD
						"registry compute score %s %s",
=======
						"compute summary %s %s",
>>>>>>> f5934250
						"projects/controller-test/locations/global/apis/petstore/versions/1.0.1/specs/openapi.yaml/artifacts/lint-gnostic",
						"projects/controller-test/locations/global/apis/petstore/versions/1.0.1/specs/openapi.yaml/artifacts/complexity"),
					GeneratedResource: "projects/controller-test/locations/global/apis/petstore/versions/1.0.1/specs/openapi.yaml/artifacts/summary",
				},
			},
		},
		{
			desc: "outdated artifacts",
			setup: func(ctx context.Context, client connection.Client) {
				deleteProject(ctx, client, t, "controller-test")
				createProject(ctx, client, t, "controller-test")
				createApi(ctx, client, t, "projects/controller-test/locations/global", "petstore")

				// Version 1.0.0
				createVersion(ctx, client, t, "projects/controller-test/locations/global/apis/petstore", "1.0.0")
				createSpec(ctx, client, t, "projects/controller-test/locations/global/apis/petstore/versions/1.0.0", "openapi.yaml", gzipOpenAPIv3)
				createUpdateArtifact(ctx, client, t, "projects/controller-test/locations/global/apis/petstore/versions/1.0.0/specs/openapi.yaml/artifacts/lint-gnostic")
				createUpdateArtifact(ctx, client, t, "projects/controller-test/locations/global/apis/petstore/versions/1.0.0/specs/openapi.yaml/artifacts/complexity")
				createUpdateArtifact(ctx, client, t, "projects/controller-test/locations/global/apis/petstore/versions/1.0.0/specs/openapi.yaml/artifacts/summary")
				// Version 1.0.1
				createVersion(ctx, client, t, "projects/controller-test/locations/global/apis/petstore", "1.0.1")
				createSpec(ctx, client, t, "projects/controller-test/locations/global/apis/petstore/versions/1.0.1", "openapi.yaml", gzipOpenAPIv3)
				createUpdateArtifact(ctx, client, t, "projects/controller-test/locations/global/apis/petstore/versions/1.0.1/specs/openapi.yaml/artifacts/lint-gnostic")
				createUpdateArtifact(ctx, client, t, "projects/controller-test/locations/global/apis/petstore/versions/1.0.1/specs/openapi.yaml/artifacts/complexity")
				createUpdateArtifact(ctx, client, t, "projects/controller-test/locations/global/apis/petstore/versions/1.0.1/specs/openapi.yaml/artifacts/summary")
				// Version 1.1.0
				createVersion(ctx, client, t, "projects/controller-test/locations/global/apis/petstore", "1.1.0")
				createSpec(ctx, client, t, "projects/controller-test/locations/global/apis/petstore/versions/1.1.0", "openapi.yaml", gzipOpenAPIv3)
				createUpdateArtifact(ctx, client, t, "projects/controller-test/locations/global/apis/petstore/versions/1.1.0/specs/openapi.yaml/artifacts/lint-gnostic")
				createUpdateArtifact(ctx, client, t, "projects/controller-test/locations/global/apis/petstore/versions/1.1.0/specs/openapi.yaml/artifacts/complexity")
				createUpdateArtifact(ctx, client, t, "projects/controller-test/locations/global/apis/petstore/versions/1.1.0/specs/openapi.yaml/artifacts/summary")

				// Make some artifacts outdated from the above setup
				createUpdateArtifact(ctx, client, t, "projects/controller-test/locations/global/apis/petstore/versions/1.0.0/specs/openapi.yaml/artifacts/lint-gnostic")
				createUpdateArtifact(ctx, client, t, "projects/controller-test/locations/global/apis/petstore/versions/1.1.0/specs/openapi.yaml/artifacts/complexity")
			},
			want: []*Action{
				{
					Command: fmt.Sprintf(
<<<<<<< HEAD
						"registry compute score %s %s",
=======
						"compute summary %s %s",
>>>>>>> f5934250
						"projects/controller-test/locations/global/apis/petstore/versions/1.0.0/specs/openapi.yaml/artifacts/lint-gnostic",
						"projects/controller-test/locations/global/apis/petstore/versions/1.0.0/specs/openapi.yaml/artifacts/complexity"),
					GeneratedResource: "projects/controller-test/locations/global/apis/petstore/versions/1.0.0/specs/openapi.yaml/artifacts/summary",
				},
				{
					Command: fmt.Sprintf(
<<<<<<< HEAD
						"registry compute score %s %s",
=======
						"compute summary %s %s",
>>>>>>> f5934250
						"projects/controller-test/locations/global/apis/petstore/versions/1.1.0/specs/openapi.yaml/artifacts/lint-gnostic",
						"projects/controller-test/locations/global/apis/petstore/versions/1.1.0/specs/openapi.yaml/artifacts/complexity"),
					GeneratedResource: "projects/controller-test/locations/global/apis/petstore/versions/1.1.0/specs/openapi.yaml/artifacts/summary",
				},
			},
		},
	}

	const projectID = "controller-test"
	for _, test := range tests {
		t.Run(test.desc, func(t *testing.T) {
			ctx := context.Background()
			registryClient, err := connection.NewClient(ctx)
			if err != nil {
				t.Logf("Failed to create client: %+v", err)
				t.FailNow()
			}
			defer registryClient.Close()

			test.setup(ctx, registryClient)

			manifest := &rpc.Manifest{
				Name: "controller-test",
				GeneratedResources: []*rpc.GeneratedResource{
					{
						Pattern: "apis/-/versions/-/specs/-/artifacts/summary",
						Dependencies: []*rpc.Dependency{
							{
								Pattern: "$resource.spec/artifacts/lint-gnostic",
							},
							{
								Pattern: "$resource.spec/artifacts/complexity",
							},
						},
<<<<<<< HEAD
						Action: "registry compute score $0 $1",
=======
						Action: "compute summary $resource.spec/artifacts/lint-gnostic $resource.spec/artifacts/complexity",
>>>>>>> f5934250
					},
				},
			}
			actions := ProcessManifest(ctx, registryClient, projectID, manifest)

			if diff := cmp.Diff(test.want, actions, sortActions); diff != "" {
				t.Errorf("ProcessManifest(%+v) returned unexpected diff (-want +got):\n%s", manifest, diff)
			}

			deleteProject(ctx, registryClient, t, "controller-test")
		})
	}

}

// Tests for receipt artifacts as generated resource
func TestReceiptArtifacts(t *testing.T) {
	tests := []struct {
		desc  string
		setup func(context.Context, connection.Client)
		want  []*Action
	}{
		{
			desc: "create artifacts",
			setup: func(ctx context.Context, client connection.Client) {
				deleteProject(ctx, client, t, "controller-test")
				createProject(ctx, client, t, "controller-test")
				createApi(ctx, client, t, "projects/controller-test/locations/global", "petstore")

				// Version 1.0.0
				createVersion(ctx, client, t, "projects/controller-test/locations/global/apis/petstore", "1.0.0")
				createSpec(ctx, client, t, "projects/controller-test/locations/global/apis/petstore/versions/1.0.0", "openapi.yaml", gzipOpenAPIv3)
				// Version 1.0.1
				createVersion(ctx, client, t, "projects/controller-test/locations/global/apis/petstore", "1.0.1")
				createSpec(ctx, client, t, "projects/controller-test/locations/global/apis/petstore/versions/1.0.1", "openapi.yaml", gzipOpenAPIv3)
				// Version 1.1.0
				createVersion(ctx, client, t, "projects/controller-test/locations/global/apis/petstore", "1.1.0")
				createSpec(ctx, client, t, "projects/controller-test/locations/global/apis/petstore/versions/1.1.0", "openapi.yaml", gzipOpenAPIv3)
			},
			want: []*Action{
				{
					Command:           "command projects/controller-test/locations/global/apis/petstore/versions/1.0.0/specs/openapi.yaml",
					GeneratedResource: "projects/controller-test/locations/global/apis/petstore/versions/1.0.0/specs/openapi.yaml/artifacts/custom-artifact",
					RequiresReceipt:   true,
				},
				{
					Command:           "command projects/controller-test/locations/global/apis/petstore/versions/1.0.1/specs/openapi.yaml",
					GeneratedResource: "projects/controller-test/locations/global/apis/petstore/versions/1.0.1/specs/openapi.yaml/artifacts/custom-artifact",
					RequiresReceipt:   true,
				},
				{
					Command:           "command projects/controller-test/locations/global/apis/petstore/versions/1.1.0/specs/openapi.yaml",
					GeneratedResource: "projects/controller-test/locations/global/apis/petstore/versions/1.1.0/specs/openapi.yaml/artifacts/custom-artifact",
					RequiresReceipt:   true,
				},
			},
		},
	}

	const projectID = "controller-test"
	for _, test := range tests {
		t.Run(test.desc, func(t *testing.T) {
			ctx := context.Background()
			registryClient, err := connection.NewClient(ctx)
			if err != nil {
				t.Logf("Failed to create client: %+v", err)
				t.FailNow()
			}
			defer registryClient.Close()

			test.setup(ctx, registryClient)

			manifest := &rpc.Manifest{
				Name: "controller-test",
				GeneratedResources: []*rpc.GeneratedResource{
					{
						Pattern: "apis/-/versions/-/specs/-/artifacts/custom-artifact",
						Receipt: true,
						Dependencies: []*rpc.Dependency{
							{
								Pattern: "$resource.spec",
							},
						},
<<<<<<< HEAD
						Action: "command $0",
=======
						Action: "exec command $resource.spec",
>>>>>>> f5934250
					},
				},
			}
			actions := ProcessManifest(ctx, registryClient, projectID, manifest)

			if diff := cmp.Diff(test.want, actions, sortActions); diff != "" {
				t.Errorf("ProcessManifest(%+v) returned unexpected diff (-want +got):\n%s", manifest, diff)
			}

			deleteProject(ctx, registryClient, t, "controller-test")
		})
	}

}

// Tests for receipt aggregate artifacts as generated resource
func TestReceiptAggArtifacts(t *testing.T) {
	tests := []struct {
		desc  string
		setup func(context.Context, connection.Client)
		want  []*Action
	}{
		{
			desc: "create artifacts",
			setup: func(ctx context.Context, client connection.Client) {
				deleteProject(ctx, client, t, "controller-test")
				createProject(ctx, client, t, "controller-test")
				createApi(ctx, client, t, "projects/controller-test/locations/global", "petstore")

				// Version 1.0.0
				createVersion(ctx, client, t, "projects/controller-test/locations/global/apis/petstore", "1.0.0")
				createSpec(ctx, client, t, "projects/controller-test/locations/global/apis/petstore/versions/1.0.0", "openapi.yaml", gzipOpenAPIv3)
				// Version 1.0.1
				createVersion(ctx, client, t, "projects/controller-test/locations/global/apis/petstore", "1.0.1")
				createSpec(ctx, client, t, "projects/controller-test/locations/global/apis/petstore/versions/1.0.1", "openapi.yaml", gzipOpenAPIv3)
				// Version 1.1.0
				createVersion(ctx, client, t, "projects/controller-test/locations/global/apis/petstore", "1.1.0")
				createSpec(ctx, client, t, "projects/controller-test/locations/global/apis/petstore/versions/1.1.0", "openapi.yaml", gzipOpenAPIv3)
			},
			want: []*Action{
				{
					Command:           "registry compute search-index projects/controller-test/locations/global/apis/-/versions/-/specs/-",
					GeneratedResource: "projects/controller-test/locations/global/artifacts/search-index",
					RequiresReceipt:   true,
				},
			},
		},
		{
			desc: "updated artifacts",
			setup: func(ctx context.Context, client connection.Client) {
				deleteProject(ctx, client, t, "controller-test")
				createProject(ctx, client, t, "controller-test")
				createApi(ctx, client, t, "projects/controller-test/locations/global", "petstore")

				// Version 1.0.0
				createVersion(ctx, client, t, "projects/controller-test/locations/global/apis/petstore", "1.0.0")
				createSpec(ctx, client, t, "projects/controller-test/locations/global/apis/petstore/versions/1.0.0", "openapi.yaml", gzipOpenAPIv3)
				// Version 1.0.1
				createVersion(ctx, client, t, "projects/controller-test/locations/global/apis/petstore", "1.0.1")
				createSpec(ctx, client, t, "projects/controller-test/locations/global/apis/petstore/versions/1.0.1", "openapi.yaml", gzipOpenAPIv3)
				// Create target artifact
				createUpdateArtifact(ctx, client, t, "projects/controller-test/locations/global/artifacts/search-index")

				// Add a new spec to make the artifact outdated
				createVersion(ctx, client, t, "projects/controller-test/locations/global/apis/petstore", "1.1.0")
				createSpec(ctx, client, t, "projects/controller-test/locations/global/apis/petstore/versions/1.1.0", "openapi.yaml", gzipOpenAPIv3)
			},
			want: []*Action{
				{
					Command:           "registry compute search-index projects/controller-test/locations/global/apis/-/versions/-/specs/-",
					GeneratedResource: "projects/controller-test/locations/global/artifacts/search-index",
					RequiresReceipt:   true,
				},
			},
		},
	}

	const projectID = "controller-test"
	for _, test := range tests {
		t.Run(test.desc, func(t *testing.T) {
			ctx := context.Background()
			registryClient, err := connection.NewClient(ctx)
			if err != nil {
				t.Logf("Failed to create client: %+v", err)
				t.FailNow()
			}
			defer registryClient.Close()

			test.setup(ctx, registryClient)

			manifest := &rpc.Manifest{
				Name: "controller-test",
				GeneratedResources: []*rpc.GeneratedResource{
					{
						Pattern: "artifacts/search-index",
						Receipt: true,
						Dependencies: []*rpc.Dependency{
							{
								Pattern: "apis/-/versions/-/specs/-",
							},
						},
<<<<<<< HEAD
						// TODO: Add support for "$0.pattern" reference
						Action: "registry compute search-index projects/controller-test/locations/global/apis/-/versions/-/specs/-",
=======
						Action: "compute search-index projects/controller-test/locations/global/apis/-/versions/-/specs/-",
>>>>>>> f5934250
					},
				},
			}
			actions := ProcessManifest(ctx, registryClient, projectID, manifest)

			if diff := cmp.Diff(test.want, actions, sortActions); diff != "" {
				t.Errorf("ProcessManifest(%+v) returned unexpected diff (-want +got):\n%s", manifest, diff)
			}

			deleteProject(ctx, registryClient, t, "controller-test")
		})
	}

}<|MERGE_RESOLUTION|>--- conflicted
+++ resolved
@@ -166,11 +166,7 @@
 								Filter:  "mime_type.contains('openapi')",
 							},
 						},
-<<<<<<< HEAD
-						Action: "registry compute lint $0 --linter gnostic",
-=======
-						Action: "compute lint $resource.spec --linter gnostic",
->>>>>>> f5934250
+						Action: "registry compute lint $resource.spec --linter gnostic",
 					},
 				},
 			}
@@ -296,11 +292,7 @@
 								Pattern: "$resource.api/versions/-/specs/-",
 							},
 						},
-<<<<<<< HEAD
-						Action: "registry compute vocabulary $0.api",
-=======
-						Action: "compute vocabulary $resource.api",
->>>>>>> f5934250
+						Action: "registry compute vocabulary $resource.api",
 					},
 				},
 			}
@@ -348,33 +340,21 @@
 			want: []*Action{
 				{
 					Command: fmt.Sprintf(
-<<<<<<< HEAD
-						"registry compute score %s %s",
-=======
-						"compute summary %s %s",
->>>>>>> f5934250
+						"registry compute summary %s %s",
 						"projects/controller-test/locations/global/apis/petstore/versions/1.0.0/specs/openapi.yaml/artifacts/lint-gnostic",
 						"projects/controller-test/locations/global/apis/petstore/versions/1.0.0/specs/openapi.yaml/artifacts/complexity"),
 					GeneratedResource: "projects/controller-test/locations/global/apis/petstore/versions/1.0.0/specs/openapi.yaml/artifacts/summary",
 				},
 				{
 					Command: fmt.Sprintf(
-<<<<<<< HEAD
-						"registry compute score %s %s",
-=======
-						"compute summary %s %s",
->>>>>>> f5934250
+						"registry compute summary %s %s",
 						"projects/controller-test/locations/global/apis/petstore/versions/1.0.1/specs/openapi.yaml/artifacts/lint-gnostic",
 						"projects/controller-test/locations/global/apis/petstore/versions/1.0.1/specs/openapi.yaml/artifacts/complexity"),
 					GeneratedResource: "projects/controller-test/locations/global/apis/petstore/versions/1.0.1/specs/openapi.yaml/artifacts/summary",
 				},
 				{
 					Command: fmt.Sprintf(
-<<<<<<< HEAD
-						"registry compute score %s %s",
-=======
-						"compute summary %s %s",
->>>>>>> f5934250
+						"registry compute summary %s %s",
 						"projects/controller-test/locations/global/apis/petstore/versions/1.1.0/specs/openapi.yaml/artifacts/lint-gnostic",
 						"projects/controller-test/locations/global/apis/petstore/versions/1.1.0/specs/openapi.yaml/artifacts/complexity"),
 					GeneratedResource: "projects/controller-test/locations/global/apis/petstore/versions/1.1.0/specs/openapi.yaml/artifacts/summary",
@@ -404,11 +384,7 @@
 			want: []*Action{
 				{
 					Command: fmt.Sprintf(
-<<<<<<< HEAD
-						"registry compute score %s %s",
-=======
-						"compute summary %s %s",
->>>>>>> f5934250
+						"registry compute summary %s %s",
 						"projects/controller-test/locations/global/apis/petstore/versions/1.0.1/specs/openapi.yaml/artifacts/lint-gnostic",
 						"projects/controller-test/locations/global/apis/petstore/versions/1.0.1/specs/openapi.yaml/artifacts/complexity"),
 					GeneratedResource: "projects/controller-test/locations/global/apis/petstore/versions/1.0.1/specs/openapi.yaml/artifacts/summary",
@@ -448,22 +424,14 @@
 			want: []*Action{
 				{
 					Command: fmt.Sprintf(
-<<<<<<< HEAD
-						"registry compute score %s %s",
-=======
-						"compute summary %s %s",
->>>>>>> f5934250
+						"registry compute summary %s %s",
 						"projects/controller-test/locations/global/apis/petstore/versions/1.0.0/specs/openapi.yaml/artifacts/lint-gnostic",
 						"projects/controller-test/locations/global/apis/petstore/versions/1.0.0/specs/openapi.yaml/artifacts/complexity"),
 					GeneratedResource: "projects/controller-test/locations/global/apis/petstore/versions/1.0.0/specs/openapi.yaml/artifacts/summary",
 				},
 				{
 					Command: fmt.Sprintf(
-<<<<<<< HEAD
-						"registry compute score %s %s",
-=======
-						"compute summary %s %s",
->>>>>>> f5934250
+						"registry compute summary %s %s",
 						"projects/controller-test/locations/global/apis/petstore/versions/1.1.0/specs/openapi.yaml/artifacts/lint-gnostic",
 						"projects/controller-test/locations/global/apis/petstore/versions/1.1.0/specs/openapi.yaml/artifacts/complexity"),
 					GeneratedResource: "projects/controller-test/locations/global/apis/petstore/versions/1.1.0/specs/openapi.yaml/artifacts/summary",
@@ -498,11 +466,7 @@
 								Pattern: "$resource.spec/artifacts/complexity",
 							},
 						},
-<<<<<<< HEAD
-						Action: "registry compute score $0 $1",
-=======
-						Action: "compute summary $resource.spec/artifacts/lint-gnostic $resource.spec/artifacts/complexity",
->>>>>>> f5934250
+						Action: "registry compute summary $resource.spec/artifacts/lint-gnostic $resource.spec/artifacts/complexity",
 					},
 				},
 			}
@@ -586,11 +550,7 @@
 								Pattern: "$resource.spec",
 							},
 						},
-<<<<<<< HEAD
-						Action: "command $0",
-=======
-						Action: "exec command $resource.spec",
->>>>>>> f5934250
+						Action: "command $resource.spec",
 					},
 				},
 			}
@@ -692,12 +652,7 @@
 								Pattern: "apis/-/versions/-/specs/-",
 							},
 						},
-<<<<<<< HEAD
-						// TODO: Add support for "$0.pattern" reference
 						Action: "registry compute search-index projects/controller-test/locations/global/apis/-/versions/-/specs/-",
-=======
-						Action: "compute search-index projects/controller-test/locations/global/apis/-/versions/-/specs/-",
->>>>>>> f5934250
 					},
 				},
 			}
