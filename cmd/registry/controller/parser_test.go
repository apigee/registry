--- conflicted
+++ resolved
@@ -327,22 +327,10 @@
 				"projects/demo/locations/global/apis/petstore/versions/1.0.0/specs/openapi.yaml/artifacts/vocabulary"),
 		},
 		{
-<<<<<<< HEAD
 			desc:         "extended reference",
 			action:       "compute score $resource.spec/artifacts/complexity",
 			resourceName: "projects/demo/locations/global/apis/petstore/versions/1.0.0/specs/openapi.yaml",
 			want:         "compute score projects/demo/locations/global/apis/petstore/versions/1.0.0/specs/openapi.yaml/artifacts/complexity",
-=======
-			desc:   "extended reference",
-			action: "compute score $0/artifacts/complexity",
-			args: []Resource{
-				SpecResource{
-					Spec: &rpc.ApiSpec{
-						Name: "projects/demo/locations/global/apis/petstore/versions/1.0.0/specs/openapi.yaml"},
-				},
-			},
-			want: "compute score projects/demo/locations/global/apis/petstore/versions/1.0.0/specs/openapi.yaml/artifacts/complexity",
->>>>>>> 06480997
 		},
 	}
 
