// Copyright 2021 Google LLC
//
// Licensed under the Apache License, Version 2.0 (the "License");
// you may not use this file except in compliance with the License.
// You may obtain a copy of the License at
//
//      http://www.apache.org/licenses/LICENSE-2.0
//
// Unless required by applicable law or agreed to in writing, software
// distributed under the License is distributed on an "AS IS" BASIS,
// WITHOUT WARRANTIES OR CONDITIONS OF ANY KIND, either express or implied.
// See the License for the specific language governing permissions and
// limitations under the License.

package controller

import (
	"context"

	"github.com/apigee/registry/cmd/registry/core"
	"github.com/apigee/registry/connection"
	"github.com/apigee/registry/rpc"
	"github.com/apigee/registry/server/registry/names"
)

func listResources(ctx context.Context, client connection.Client, pattern, filter string) ([]resourceInstance, error) {
	var result []resourceInstance
	var err2 error

	// First try to match collection names.
	if api, err := names.ParseApiCollection(pattern); err == nil {
		err2 = core.ListAPIs(ctx, client, api, filter, generateApiHandler(&result))
	} else if version, err := names.ParseVersionCollection(pattern); err == nil {
		err2 = core.ListVersions(ctx, client, version, filter, generateVersionHandler(&result))
	} else if spec, err := names.ParseSpecCollection(pattern); err == nil {
		err2 = core.ListSpecs(ctx, client, spec, filter, generateSpecHandler(&result))
	} else if artifact, err := names.ParseArtifactCollection(pattern); err == nil {
		err2 = core.ListArtifacts(ctx, client, artifact, filter, false, generateArtifactHandler(&result))
	}

	// Then try to match resource names.
	if api, err := names.ParseApi(pattern); err == nil {
		err2 = core.ListAPIs(ctx, client, api, filter, generateApiHandler(&result))
	} else if version, err := names.ParseVersion(pattern); err == nil {
		err2 = core.ListVersions(ctx, client, version, filter, generateVersionHandler(&result))
	} else if spec, err := names.ParseSpec(pattern); err == nil {
		err2 = core.ListSpecs(ctx, client, spec, filter, generateSpecHandler(&result))
	} else if artifact, err := names.ParseArtifact(pattern); err == nil {
		err2 = core.ListArtifacts(ctx, client, artifact, filter, false, generateArtifactHandler(&result))
	}

	if err2 != nil {
		return nil, err2
	}

	return result, nil
}

<<<<<<< HEAD
func generateApiHandler(result *[]ResourceInstance) func(*rpc.Api) error {
	return func(api *rpc.Api) error {
		name, err := names.ParseApi(api.GetName())
=======
func generateApiHandler(result *[]resourceInstance) func(*rpc.Api) {
	return func(api *rpc.Api) {
		parsedApiName, err := names.ParseApi(api.GetName())
>>>>>>> 3ccdcf1c
		if err != nil {
			return err
		}
<<<<<<< HEAD

		(*result) = append((*result), ApiResource{
			ApiName:         ApiName{Api: name},
			UpdateTimestamp: api.UpdateTime.AsTime(),
		})

		return nil
	}
}

func generateVersionHandler(result *[]ResourceInstance) func(*rpc.ApiVersion) error {
	return func(version *rpc.ApiVersion) error {
		name, err := names.ParseVersion(version.GetName())
=======
		resource := apiResource{
			apiName:         apiName{api: parsedApiName},
			updateTimestamp: api.UpdateTime.AsTime(),
		}
		(*result) = append((*result), resource)
	}
}

func generateVersionHandler(result *[]resourceInstance) func(*rpc.ApiVersion) {
	return func(version *rpc.ApiVersion) {
		parsedVersionName, err := names.ParseVersion(version.GetName())
>>>>>>> 3ccdcf1c
		if err != nil {
			return err
		}
<<<<<<< HEAD

		(*result) = append((*result), VersionResource{
			VersionName:     VersionName{Version: name},
			UpdateTimestamp: version.UpdateTime.AsTime(),
		})

		return nil
	}
}

func generateSpecHandler(result *[]ResourceInstance) func(*rpc.ApiSpec) error {
	return func(spec *rpc.ApiSpec) error {
		name, err := names.ParseSpec(spec.GetName())
=======
		resource := versionResource{
			versionName:     versionName{version: parsedVersionName},
			updateTimestamp: version.UpdateTime.AsTime(),
		}
		(*result) = append((*result), resource)
	}
}

func generateSpecHandler(result *[]resourceInstance) func(*rpc.ApiSpec) {
	return func(spec *rpc.ApiSpec) {
		parsedSpecName, err := names.ParseSpec(spec.GetName())
>>>>>>> 3ccdcf1c
		if err != nil {
			return err
		}
<<<<<<< HEAD

		(*result) = append((*result), SpecResource{
			SpecName:        SpecName{Spec: name},
			UpdateTimestamp: spec.RevisionUpdateTime.AsTime(),
		})

		return nil
	}
}

func generateArtifactHandler(result *[]ResourceInstance) func(*rpc.Artifact) error {
	return func(artifact *rpc.Artifact) error {
		name, err := names.ParseArtifact(artifact.GetName())
=======
		resource := specResource{
			specName:        specName{spec: parsedSpecName},
			updateTimestamp: spec.RevisionUpdateTime.AsTime(),
		}
		(*result) = append((*result), resource)
	}
}

func generateArtifactHandler(result *[]resourceInstance) func(*rpc.Artifact) {
	return func(artifact *rpc.Artifact) {
		parsedArtifactName, err := names.ParseArtifact(artifact.GetName())
>>>>>>> 3ccdcf1c
		if err != nil {
			return err
		}
<<<<<<< HEAD

		(*result) = append((*result), ArtifactResource{
			ArtifactName:    ArtifactName{Artifact: name},
			UpdateTimestamp: artifact.UpdateTime.AsTime(),
		})

		return nil
=======
		resource := artifactResource{
			artifactName:    artifactName{artifact: parsedArtifactName},
			updateTimestamp: artifact.UpdateTime.AsTime(),
		}
		(*result) = append((*result), resource)
>>>>>>> 3ccdcf1c
	}
}<|MERGE_RESOLUTION|>--- conflicted
+++ resolved
@@ -56,122 +56,66 @@
 	return result, nil
 }
 
-<<<<<<< HEAD
-func generateApiHandler(result *[]ResourceInstance) func(*rpc.Api) error {
+func generateApiHandler(result *[]resourceInstance) func(*rpc.Api) error {
 	return func(api *rpc.Api) error {
 		name, err := names.ParseApi(api.GetName())
-=======
-func generateApiHandler(result *[]resourceInstance) func(*rpc.Api) {
-	return func(api *rpc.Api) {
-		parsedApiName, err := names.ParseApi(api.GetName())
->>>>>>> 3ccdcf1c
 		if err != nil {
 			return err
 		}
-<<<<<<< HEAD
 
-		(*result) = append((*result), ApiResource{
-			ApiName:         ApiName{Api: name},
-			UpdateTimestamp: api.UpdateTime.AsTime(),
+		(*result) = append((*result), apiResource{
+			apiName:         apiName{api: name},
+			updateTimestamp: api.UpdateTime.AsTime(),
 		})
 
 		return nil
 	}
 }
 
-func generateVersionHandler(result *[]ResourceInstance) func(*rpc.ApiVersion) error {
+func generateVersionHandler(result *[]resourceInstance) func(*rpc.ApiVersion) error {
 	return func(version *rpc.ApiVersion) error {
 		name, err := names.ParseVersion(version.GetName())
-=======
-		resource := apiResource{
-			apiName:         apiName{api: parsedApiName},
-			updateTimestamp: api.UpdateTime.AsTime(),
-		}
-		(*result) = append((*result), resource)
-	}
-}
-
-func generateVersionHandler(result *[]resourceInstance) func(*rpc.ApiVersion) {
-	return func(version *rpc.ApiVersion) {
-		parsedVersionName, err := names.ParseVersion(version.GetName())
->>>>>>> 3ccdcf1c
 		if err != nil {
 			return err
 		}
-<<<<<<< HEAD
 
-		(*result) = append((*result), VersionResource{
-			VersionName:     VersionName{Version: name},
-			UpdateTimestamp: version.UpdateTime.AsTime(),
+		(*result) = append((*result), versionResource{
+			versionName:     versionName{version: name},
+			updateTimestamp: version.UpdateTime.AsTime(),
 		})
 
 		return nil
 	}
 }
 
-func generateSpecHandler(result *[]ResourceInstance) func(*rpc.ApiSpec) error {
+func generateSpecHandler(result *[]resourceInstance) func(*rpc.ApiSpec) error {
 	return func(spec *rpc.ApiSpec) error {
 		name, err := names.ParseSpec(spec.GetName())
-=======
-		resource := versionResource{
-			versionName:     versionName{version: parsedVersionName},
-			updateTimestamp: version.UpdateTime.AsTime(),
-		}
-		(*result) = append((*result), resource)
-	}
-}
-
-func generateSpecHandler(result *[]resourceInstance) func(*rpc.ApiSpec) {
-	return func(spec *rpc.ApiSpec) {
-		parsedSpecName, err := names.ParseSpec(spec.GetName())
->>>>>>> 3ccdcf1c
 		if err != nil {
 			return err
 		}
-<<<<<<< HEAD
 
-		(*result) = append((*result), SpecResource{
-			SpecName:        SpecName{Spec: name},
-			UpdateTimestamp: spec.RevisionUpdateTime.AsTime(),
+		(*result) = append((*result), specResource{
+			specName:        specName{spec: name},
+			updateTimestamp: spec.RevisionUpdateTime.AsTime(),
 		})
 
 		return nil
 	}
 }
 
-func generateArtifactHandler(result *[]ResourceInstance) func(*rpc.Artifact) error {
+func generateArtifactHandler(result *[]resourceInstance) func(*rpc.Artifact) error {
 	return func(artifact *rpc.Artifact) error {
 		name, err := names.ParseArtifact(artifact.GetName())
-=======
-		resource := specResource{
-			specName:        specName{spec: parsedSpecName},
-			updateTimestamp: spec.RevisionUpdateTime.AsTime(),
-		}
-		(*result) = append((*result), resource)
-	}
-}
-
-func generateArtifactHandler(result *[]resourceInstance) func(*rpc.Artifact) {
-	return func(artifact *rpc.Artifact) {
-		parsedArtifactName, err := names.ParseArtifact(artifact.GetName())
->>>>>>> 3ccdcf1c
 		if err != nil {
 			return err
 		}
-<<<<<<< HEAD
 
-		(*result) = append((*result), ArtifactResource{
-			ArtifactName:    ArtifactName{Artifact: name},
-			UpdateTimestamp: artifact.UpdateTime.AsTime(),
+		(*result) = append((*result), artifactResource{
+			artifactName:    artifactName{artifact: name},
+			updateTimestamp: artifact.UpdateTime.AsTime(),
 		})
 
 		return nil
-=======
-		resource := artifactResource{
-			artifactName:    artifactName{artifact: parsedArtifactName},
-			updateTimestamp: artifact.UpdateTime.AsTime(),
-		}
-		(*result) = append((*result), resource)
->>>>>>> 3ccdcf1c
 	}
 }