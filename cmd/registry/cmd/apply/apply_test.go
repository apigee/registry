--- conflicted
+++ resolved
@@ -75,22 +75,9 @@
 		if err != nil {
 			t.Fatalf("failed to read %s: %s", filename, err)
 		}
-<<<<<<< HEAD
-		api := project.Api("registry")
-		// TODO: Prefer using the API client directly instead of relying on application code that isn't directly related to this test.
-		err = core.GetAPI(ctx, registryClient, api, func(message *rpc.Api) {
-			actual, _, err := patch.ExportAPI(ctx, registryClient, message)
-			if err != nil {
-				t.Fatalf("ExportApi(%+v) returned an error: %s", message, err)
-			}
-			if diff := cmp.Diff(actual, expected); diff != "" {
-				t.Errorf("GetApi(%q) returned unexpected diff: (-want +got):\n%s", message, diff)
-			}
-=======
 
 		got, err := registryClient.GetApi(ctx, &rpc.GetApiRequest{
 			Name: project.Api("registry").String(),
->>>>>>> 25536f5d
 		})
 		if err != nil {
 			t.Fatalf("failed to get api: %s", err)
@@ -122,24 +109,9 @@
 		if err != nil {
 			t.Fatalf("failed to read %s", filename)
 		}
-<<<<<<< HEAD
-		artifact := project.Artifact(a)
-		// TODO: This subtly determines that we're testing ExportArtifact with messages that have
-		// preloaded contents. Loading the contents directly using the client will make it clear
-		// that's part of the test, and will provide a good place to write a comment about that choice.
-		err = core.GetArtifact(ctx, registryClient, artifact, true, func(message *rpc.Artifact) {
-			actual, _, err := patch.ExportArtifact(ctx, registryClient, message)
-			if err != nil {
-				t.Fatalf("ExportArtifact(%+v) returned an error: %s", message, err)
-			}
-			if diff := cmp.Diff(actual, expected); diff != "" {
-				t.Errorf("GetArtifact(%q) returned unexpected diff: (-want +got):\n%s", message, diff)
-			}
-=======
 
 		message, err := registryClient.GetArtifact(ctx, &rpc.GetArtifactRequest{
 			Name: project.Artifact(a).String(),
->>>>>>> 25536f5d
 		})
 		if err != nil {
 			t.Fatalf("failed to get artifact: %s", err)
