--- conflicted
+++ resolved
@@ -51,7 +51,6 @@
 			// Initialize task queue.
 			taskQueue, wait := core.WorkerPool(ctx, 64)
 			defer wait()
-<<<<<<< HEAD
 
 			spec, err := names.ParseSpec(args[0])
 			if err != nil {
@@ -59,28 +58,13 @@
 			}
 
 			// Iterate through a collection of specs and summarize each.
-			err = core.ListSpecs(ctx, client, spec, filter, func(spec *rpc.ApiSpec) error {
+			if err := core.ListSpecs(ctx, client, spec, filter, func(spec *rpc.ApiSpec) error {
 				taskQueue <- &computeVocabularyTask{
 					client:   client,
-					specName: spec.Name,
-=======
-			// Generate tasks.
-			name := args[0]
-			if spec, err := names.ParseSpec(name); err == nil {
-				// Iterate through a collection of specs and summarize each.
-				err = core.ListSpecs(ctx, client, spec, filter, func(spec *rpc.ApiSpec) {
-					taskQueue <- &computeVocabularyTask{
-						client:   client,
-						specName: spec.GetName(),
-					}
-				})
-				if err != nil {
-					log.FromContext(ctx).WithError(err).Fatal("Failed to list specs")
->>>>>>> 3ccdcf1c
+					specName: spec.GetName(),
 				}
 				return nil
-			})
-			if err != nil {
+			}); err != nil {
 				log.FromContext(ctx).WithError(err).Fatal("Failed to list specs")
 			}
 		},
