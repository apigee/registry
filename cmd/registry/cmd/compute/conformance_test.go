// Copyright 2022 Google LLC
//
// Licensed under the Apache License, Version 2.0 (the "License");
// you may not use this file except in compliance with the License.
// You may obtain a copy of the License at
//
//      http://www.apache.org/licenses/LICENSE-2.0
//
// Unless required by applicable law or agreed to in writing, software
// distributed under the License is distributed on an "AS IS" BASIS,
// WITHOUT WARRANTIES OR CONDITIONS OF ANY KIND, either express or implied.
// See the License for the specific language governing permissions and
// limitations under the License.

package compute

import (
	"bytes"
	"compress/gzip"
	"context"
	"io/ioutil"
	"path/filepath"
	"testing"

	"github.com/apigee/registry/cmd/registry/cmd/upload"
	"github.com/apigee/registry/connection"
	"github.com/apigee/registry/rpc"
	"github.com/google/go-cmp/cmp"
	"github.com/google/go-cmp/cmp/cmpopts"
	"google.golang.org/grpc/codes"
	"google.golang.org/grpc/status"
	"google.golang.org/protobuf/proto"
	"google.golang.org/protobuf/testing/protocmp"
)

func readAndGZipFile(t *testing.T, filename string) (*bytes.Buffer, error) {
	t.Helper()
	fileBytes, _ := ioutil.ReadFile(filename)
	var buf bytes.Buffer
	zw, _ := gzip.NewWriterLevel(&buf, gzip.BestCompression)
	_, err := zw.Write(fileBytes)
	if err != nil {
		return nil, err
	}
	if err := zw.Close(); err != nil {
		return nil, err
	}
	return &buf, nil
}

func TestConformance(t *testing.T) {
	tests := []struct {
		desc            string
		conformancePath string
		getPattern      string
		wantProto       *rpc.ConformanceReport
	}{
		//Tests the normal use case with one guideline defined with status: ACTIVE and one Rule defined with severity:ERROR
		{
			desc:            "normal case",
			conformancePath: filepath.Join("testdata", "styleguide.yaml"),
			getPattern:      "projects/conformance-test/locations/global/apis/petstore/versions/1.0.0/specs/openapi.yaml/artifacts/conformance-openapitest",
			wantProto: &rpc.ConformanceReport{
				Name:           "projects/conformance-test/locations/global/apis/petstore/versions/1.0.0/specs/openapi.yaml/artifacts/conformance-openapitest",
				StyleguideName: "openapitest",
				GuidelineReportGroups: []*rpc.GuidelineReportGroup{
					{Status: rpc.Guideline_STATUS_UNSPECIFIED},
					{Status: rpc.Guideline_PROPOSED},
					{
						Status: rpc.Guideline_ACTIVE,
						GuidelineReports: []*rpc.GuidelineReport{
							{
								GuidelineId: "refproperties",
								RuleReportGroups: []*rpc.RuleReportGroup{
									{Severity: rpc.Rule_SEVERITY_UNSPECIFIED},
									{
										Severity: rpc.Rule_ERROR,
										RuleReports: []*rpc.RuleReport{
											{
												RuleId:   "norefsiblings",
												SpecName: "projects/conformance-test/locations/global/apis/petstore/versions/1.0.0/specs/openapi.yaml",
											},
										},
									},
									{Severity: rpc.Rule_WARNING},
									{Severity: rpc.Rule_INFO},
									{Severity: rpc.Rule_HINT},
								},
							},
						},
					},
					{Status: rpc.Guideline_DEPRECATED},
					{Status: rpc.Guideline_DISABLED},
				},
			},
		},
		//Tests if default status and severity values are assigned properly in the absence of defined values
		{
			desc:            "default case",
			conformancePath: filepath.Join("testdata", "styleguide-default.yaml"),
			getPattern:      "projects/conformance-test/locations/global/apis/petstore/versions/1.0.0/specs/openapi.yaml/artifacts/conformance-openapitest-default",
			wantProto: &rpc.ConformanceReport{
				Name:           "projects/conformance-test/locations/global/apis/petstore/versions/1.0.0/specs/openapi.yaml/artifacts/conformance-openapitest-default",
				StyleguideName: "openapitest-default",
				GuidelineReportGroups: []*rpc.GuidelineReportGroup{
					{
						Status: rpc.Guideline_STATUS_UNSPECIFIED,
						GuidelineReports: []*rpc.GuidelineReport{
							{
								GuidelineId: "refproperties",
								RuleReportGroups: []*rpc.RuleReportGroup{
									{
										Severity: rpc.Rule_SEVERITY_UNSPECIFIED,
										RuleReports: []*rpc.RuleReport{
											{
												RuleId:   "norefsiblings",
												SpecName: "projects/conformance-test/locations/global/apis/petstore/versions/1.0.0/specs/openapi.yaml",
											},
										},
									},
									{Severity: rpc.Rule_ERROR},
									{Severity: rpc.Rule_WARNING},
									{Severity: rpc.Rule_INFO},
									{Severity: rpc.Rule_HINT},
								},
							},
						},
					},
					{Status: rpc.Guideline_PROPOSED},
					{Status: rpc.Guideline_ACTIVE},
					{Status: rpc.Guideline_DEPRECATED},
					{Status: rpc.Guideline_DISABLED},
				},
			},
		},
		//Tests if multiple severity levels are populated correctly in severity report
		{
			desc:            "multiple severity",
			conformancePath: filepath.Join("testdata", "styleguide-multiple-severity.yaml"),
			getPattern:      "projects/conformance-test/locations/global/apis/petstore/versions/1.0.0/specs/openapi.yaml/artifacts/conformance-openapitest-multiple-severity",
			wantProto: &rpc.ConformanceReport{
				Name:           "projects/conformance-test/locations/global/apis/petstore/versions/1.0.0/specs/openapi.yaml/artifacts/conformance-openapitest-multiple-severity",
				StyleguideName: "openapitest-multiple-severity",
				GuidelineReportGroups: []*rpc.GuidelineReportGroup{
					{Status: rpc.Guideline_STATUS_UNSPECIFIED},
					{Status: rpc.Guideline_PROPOSED},
					{
						Status: rpc.Guideline_ACTIVE,
						GuidelineReports: []*rpc.GuidelineReport{
							{
								GuidelineId: "tagproperties",
								RuleReportGroups: []*rpc.RuleReportGroup{
									{Severity: rpc.Rule_SEVERITY_UNSPECIFIED},
									{
										Severity: rpc.Rule_ERROR,
										RuleReports: []*rpc.RuleReport{
											{
												RuleId:   "operationtags",
												SpecName: "projects/conformance-test/locations/global/apis/petstore/versions/1.0.0/specs/openapi.yaml",
											},
											{
												RuleId:   "operationtagdefined",
												SpecName: "projects/conformance-test/locations/global/apis/petstore/versions/1.0.0/specs/openapi.yaml",
											},
										},
									},
									{Severity: rpc.Rule_WARNING},
									{
										Severity: rpc.Rule_INFO,
										RuleReports: []*rpc.RuleReport{
											{
												RuleId:   "openapitags",
												SpecName: "projects/conformance-test/locations/global/apis/petstore/versions/1.0.0/specs/openapi.yaml",
											},
											{
												RuleId:   "openapitagsalphabetical",
												SpecName: "projects/conformance-test/locations/global/apis/petstore/versions/1.0.0/specs/openapi.yaml",
											},
										},
									},
									{Severity: rpc.Rule_HINT},
								},
							},
						},
					},
					{Status: rpc.Guideline_DEPRECATED},
					{Status: rpc.Guideline_DISABLED},
				},
			},
		},
		//Tests if multiple status entries are populated correctly in severity report
		{
			desc:            "multiple status",
			conformancePath: filepath.Join("testdata", "styleguide-multiple-status.yaml"),
			getPattern:      "projects/conformance-test/locations/global/apis/petstore/versions/1.0.0/specs/openapi.yaml/artifacts/conformance-openapitest-multiple-status",
			wantProto: &rpc.ConformanceReport{
				Name:           "projects/conformance-test/locations/global/apis/petstore/versions/1.0.0/specs/openapi.yaml/artifacts/conformance-openapitest-multiple-status",
				StyleguideName: "openapitest-multiple-status",
				GuidelineReportGroups: []*rpc.GuidelineReportGroup{
					{Status: rpc.Guideline_STATUS_UNSPECIFIED},
					{
						Status: rpc.Guideline_PROPOSED,
						GuidelineReports: []*rpc.GuidelineReport{
							{
								GuidelineId: "tagproperties",
								RuleReportGroups: []*rpc.RuleReportGroup{
									{Severity: rpc.Rule_SEVERITY_UNSPECIFIED},
									{
										Severity: rpc.Rule_ERROR,
										RuleReports: []*rpc.RuleReport{
											{
												RuleId:   "operationtags",
												SpecName: "projects/conformance-test/locations/global/apis/petstore/versions/1.0.0/specs/openapi.yaml",
											},
										},
									},
									{Severity: rpc.Rule_WARNING},
									{
										Severity: rpc.Rule_INFO,
										RuleReports: []*rpc.RuleReport{
											{
												RuleId:   "openapitags",
												SpecName: "projects/conformance-test/locations/global/apis/petstore/versions/1.0.0/specs/openapi.yaml",
											},
										},
									},
									{Severity: rpc.Rule_HINT},
								},
							},
						},
					},
					{
						Status: rpc.Guideline_ACTIVE,
						GuidelineReports: []*rpc.GuidelineReport{
							{
								GuidelineId: "refproperties",
								RuleReportGroups: []*rpc.RuleReportGroup{
									{Severity: rpc.Rule_SEVERITY_UNSPECIFIED},
									{
										Severity: rpc.Rule_ERROR,
										RuleReports: []*rpc.RuleReport{
											{
												RuleId:   "norefsiblings",
												SpecName: "projects/conformance-test/locations/global/apis/petstore/versions/1.0.0/specs/openapi.yaml",
											},
										},
									},
									{Severity: rpc.Rule_WARNING},
									{Severity: rpc.Rule_INFO},
									{Severity: rpc.Rule_HINT},
								},
							},
						},
					},
					{Status: rpc.Guideline_DEPRECATED},
					{Status: rpc.Guideline_DISABLED},
				},
			},
		},
		//Tests a guideline which defines rules from multiple linters
		{
			desc:            "multiple linter",
			conformancePath: filepath.Join("testdata", "styleguide-multiple-linter.yaml"),
			getPattern:      "projects/conformance-test/locations/global/apis/petstore/versions/1.0.0/specs/openapi.yaml/artifacts/conformance-openapitest-multiple-linter",
			wantProto: &rpc.ConformanceReport{
				Name:           "projects/conformance-test/locations/global/apis/petstore/versions/1.0.0/specs/openapi.yaml/artifacts/conformance-openapitest-multiple-linter",
				StyleguideName: "openapitest-multiple-linter",
				GuidelineReportGroups: []*rpc.GuidelineReportGroup{
					{Status: rpc.Guideline_STATUS_UNSPECIFIED},
					{
						Status: rpc.Guideline_PROPOSED,
						GuidelineReports: []*rpc.GuidelineReport{
							{
								GuidelineId: "descriptionproperties",
								RuleReportGroups: []*rpc.RuleReportGroup{
									{Severity: rpc.Rule_SEVERITY_UNSPECIFIED},
									{
										Severity: rpc.Rule_ERROR,
										RuleReports: []*rpc.RuleReport{
											{
												RuleId:   "operationdescription",
												SpecName: "projects/conformance-test/locations/global/apis/petstore/versions/1.0.0/specs/openapi.yaml",
											},
											{
												RuleId:   "infodescription",
												SpecName: "projects/conformance-test/locations/global/apis/petstore/versions/1.0.0/specs/openapi.yaml",
											},
										},
									},
									{
										Severity: rpc.Rule_WARNING,
										RuleReports: []*rpc.RuleReport{
											{
												RuleId:   "descriptiontags",
												SpecName: "projects/conformance-test/locations/global/apis/petstore/versions/1.0.0/specs/openapi.yaml",
											},
										},
									},
									{
										Severity: rpc.Rule_INFO,
										RuleReports: []*rpc.RuleReport{
											{
												RuleId:   "tagdescription",
												SpecName: "projects/conformance-test/locations/global/apis/petstore/versions/1.0.0/specs/openapi.yaml",
											},
										},
									},
									{Severity: rpc.Rule_HINT},
								},
							},
						},
					},
					{
						Status: rpc.Guideline_ACTIVE,
						GuidelineReports: []*rpc.GuidelineReport{
							{
								GuidelineId: "refproperties",
								RuleReportGroups: []*rpc.RuleReportGroup{
									{Severity: rpc.Rule_SEVERITY_UNSPECIFIED},
									{
										Severity: rpc.Rule_ERROR,
										RuleReports: []*rpc.RuleReport{
											{
												RuleId:   "norefsiblings",
												SpecName: "projects/conformance-test/locations/global/apis/petstore/versions/1.0.0/specs/openapi.yaml",
											},
										},
									},
									{Severity: rpc.Rule_WARNING},
									{Severity: rpc.Rule_INFO},
									{Severity: rpc.Rule_HINT},
								},
							},
						},
					},
					{Status: rpc.Guideline_DEPRECATED},
					{Status: rpc.Guideline_DISABLED},
				},
			},
		},
	}

	for _, test := range tests {
		t.Run(test.desc, func(t *testing.T) {
			ctx := context.Background()
			client, err := connection.NewClient(ctx)
			if err != nil {
				t.Fatalf("Setup: Failed to create client: %s", err)
			}
			adminClient, err := connection.NewAdminClient(ctx)
			if err != nil {
				t.Fatalf("Setup: Failed to create client: %s", err)
			}

			testProject := "conformance-test"

			err = adminClient.DeleteProject(ctx, &rpc.DeleteProjectRequest{
				Name:  "projects/" + testProject,
				Force: true,
			})
			if err != nil && status.Code(err) != codes.NotFound {
				t.Fatalf("Setup: Failed to delete test project: %s", err)
			}

			project, err := adminClient.CreateProject(ctx, &rpc.CreateProjectRequest{
				ProjectId: testProject,
				Project: &rpc.Project{
					DisplayName: "Demo",
					Description: "A demo catalog",
				},
			})
			if err != nil {
				t.Fatalf("Failed to create project %s: %s", testProject, err.Error())
			}

			// Setup some resources in the project

			// Create API
			api, err := client.CreateApi(ctx, &rpc.CreateApiRequest{
				Parent: project.Name + "/locations/global",
				ApiId:  "petstore",
				Api: &rpc.Api{
					DisplayName:  "petstore",
					Description:  "Sample Test API",
					Availability: "GENERAL",
				},
			})
			if err != nil {
				t.Fatalf("Failed CreateApi %s: %s", "petstore", err.Error())
			}

			// Create Versions 1.0.0
			v1, err := client.CreateApiVersion(ctx, &rpc.CreateApiVersionRequest{
				Parent:       api.Name,
				ApiVersionId: "1.0.0",
				ApiVersion:   &rpc.ApiVersion{},
			})
			if err != nil {
				t.Fatalf("Failed CreateVersion 1.0.0: %s", err.Error())
			}

			// Create Spec in each of the versions
			buf, err := readAndGZipFile(t, filepath.Join("testdata", "openapi.yaml"))
			if err != nil {
				t.Fatalf("Failed reading API contents: %s", err.Error())
			}

			req := &rpc.CreateApiSpecRequest{
				Parent:    v1.Name,
				ApiSpecId: "openapi.yaml",
				ApiSpec: &rpc.ApiSpec{
					MimeType: "application/x.openapi+gzip;version=3.0.0",
					Contents: buf.Bytes(),
				},
			}

			spec, err := client.CreateApiSpec(ctx, req)
			if err != nil {
				t.Fatalf("Failed CreateApiSpec(%v): %s", req, err.Error())
			}

			// Upload the styleguide to registry
			args := []string{"styleguide", test.conformancePath, "--project-id=" + testProject}
			uploadCmd := upload.Command(ctx)
			uploadCmd.SetArgs(args)
			if err = uploadCmd.Execute(); err != nil {
				t.Fatalf("Failed to upload the styleguide: %s", err)
			}

			conformanceCmd := conformanceCommand(ctx)

			args = []string{spec.Name}
			conformanceCmd.SetArgs(args)

			if err = conformanceCmd.Execute(); err != nil {
				t.Fatalf("Execute() with args %v returned error: %s", args, err)
			}

			contents, err := client.GetArtifactContents(ctx, &rpc.GetArtifactContentsRequest{
				Name: test.getPattern,
			})
			if err != nil {
<<<<<<< HEAD
				t.Fatalf("Failed getting artifact %s: %s", test.getPattern, err)
			}

			gotProto := &rpc.ConformanceReport{}
			if err := proto.Unmarshal(contents.GetData(), gotProto); err != nil {
=======
				t.Fatalf("Failed getting artifact contents %s: %s", test.getPattern, err)
			}

			gotProto := &rpc.ConformanceReport{}
			err = proto.Unmarshal(contents.GetData(), gotProto)
			if err != nil {
>>>>>>> 25536f5d
				t.Fatalf("Failed to unmarshal artifact: %s", err)
			}

			opts := cmp.Options{
				protocmp.IgnoreFields(&rpc.RuleReport{}, "file_name", "suggestion", "location"),
				protocmp.Transform(),
				cmpopts.SortSlices(func(a, b string) bool { return a < b }),
			}
			if !cmp.Equal(test.wantProto, gotProto, opts) {
				t.Errorf("GetDiff returned unexpected diff (-want +got):\n%s", cmp.Diff(test.wantProto, gotProto, opts))
			}

			// Delete the demo project
			err = adminClient.DeleteProject(ctx, &rpc.DeleteProjectRequest{
				Name:  "projects/" + testProject,
				Force: true,
			})
			if err != nil && status.Code(err) != codes.NotFound {
				t.Fatalf("Setup: Failed to delete test project: %s", err)
			}
		})
	}
}<|MERGE_RESOLUTION|>--- conflicted
+++ resolved
@@ -440,20 +440,11 @@
 				Name: test.getPattern,
 			})
 			if err != nil {
-<<<<<<< HEAD
-				t.Fatalf("Failed getting artifact %s: %s", test.getPattern, err)
+				t.Fatalf("Failed getting artifact contents %s: %s", test.getPattern, err)
 			}
 
 			gotProto := &rpc.ConformanceReport{}
 			if err := proto.Unmarshal(contents.GetData(), gotProto); err != nil {
-=======
-				t.Fatalf("Failed getting artifact contents %s: %s", test.getPattern, err)
-			}
-
-			gotProto := &rpc.ConformanceReport{}
-			err = proto.Unmarshal(contents.GetData(), gotProto)
-			if err != nil {
->>>>>>> 25536f5d
 				t.Fatalf("Failed to unmarshal artifact: %s", err)
 			}
 
