// Copyright 2021 Google LLC
//
// Licensed under the Apache License, Version 2.0 (the "License");
// you may not use this file except in compliance with the License.
// You may obtain a copy of the License at
//
//      http://www.apache.org/licenses/LICENSE-2.0
//
// Unless required by applicable law or agreed to in writing, software
// distributed under the License is distributed on an "AS IS" BASIS,
// WITHOUT WARRANTIES OR CONDITIONS OF ANY KIND, either express or implied.
// See the License for the specific language governing permissions and
// limitations under the License.

package resolve

import (
	"context"
	"fmt"

	"github.com/apex/log"
	"github.com/apigee/registry/cmd/registry/controller"
	"github.com/apigee/registry/cmd/registry/core"
	"github.com/apigee/registry/connection"
	"github.com/apigee/registry/rpc"
	"github.com/spf13/cobra"
	"google.golang.org/protobuf/proto"
)

func fetchManifest(
	ctx context.Context,
	client connection.Client,
	manifestName string) (*rpc.Manifest, error) {

	manifest := &rpc.Manifest{}
	body, err := client.GetArtifactContents(
		ctx,
		&rpc.GetArtifactContentsRequest{
			Name: manifestName,
		})
	if err != nil {
		return nil, err
	}

	contents := body.GetData()
	err = proto.Unmarshal(contents, manifest)
	if err != nil {
		return nil, err
	}

	return manifest, nil
}

func Command(ctx context.Context) *cobra.Command {
	cmd := &cobra.Command{
		Use:   "resolve MANIFEST_RESOURCE",
		Short: "resolve the dependencies and update the registry state (experimental)",
		Args:  cobra.MinimumNArgs(1),
		Run: func(cmd *cobra.Command, args []string) {
			manifestName := args[0]
			if manifestName == "" {
				log.Fatal("Please provide the manifest resource name")
			}

			client, err := connection.NewClient(ctx)
			if err != nil {
				log.WithError(err).Fatal("Failed to get client")
			}

			manifest, err := fetchManifest(ctx, client, manifestName)
			if err != nil {
				log.WithError(err).Fatal("Failed to fetch manifest")
			}

			projectID, err := core.ProjectID(manifestName)
			if err != nil {
				log.WithError(err).Fatalf("Failed to extract project ID")
			}

<<<<<<< HEAD
			log.Debug("Generating the list of actions...")
			actions, err := controller.ProcessManifest(ctx, client, projectID, manifest)
			if err != nil {
				log.WithError(err).Fatal("Failed to process manifest")
			}
=======
			log.Print("Generating the list of actions...")
			actions := controller.ProcessManifest(ctx, client, projectID, manifest)
>>>>>>> 69c1e474

			if len(actions) == 0 {
				log.Debugf("Generated 0 actions. The registry is already in a resolved state.")
				return
			}

			log.Debugf("Generated %d actions. Starting Execution...", len(actions))

			taskQueue, wait := core.WorkerPool(ctx, 64)
			defer wait()
			// Submit tasks to taskQueue
			for i, a := range actions {
				taskQueue <- &controller.ExecCommandTask{
					Action: a,
					TaskID: fmt.Sprintf("task%d", i),
				}
			}
		},
	}
	return cmd
}<|MERGE_RESOLUTION|>--- conflicted
+++ resolved
@@ -77,16 +77,8 @@
 				log.WithError(err).Fatalf("Failed to extract project ID")
 			}
 
-<<<<<<< HEAD
 			log.Debug("Generating the list of actions...")
-			actions, err := controller.ProcessManifest(ctx, client, projectID, manifest)
-			if err != nil {
-				log.WithError(err).Fatal("Failed to process manifest")
-			}
-=======
-			log.Print("Generating the list of actions...")
 			actions := controller.ProcessManifest(ctx, client, projectID, manifest)
->>>>>>> 69c1e474
 
 			if len(actions) == 0 {
 				log.Debugf("Generated 0 actions. The registry is already in a resolved state.")
