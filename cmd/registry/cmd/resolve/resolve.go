--- conflicted
+++ resolved
@@ -66,11 +66,7 @@
 				log.FromContext(ctx).WithError(err).Fatal("Invalid manifest resource name")
 			}
 
-<<<<<<< HEAD
-			registryClient, err := connection.NewClient(ctx)
-=======
-			client, err := connection.NewRegistryClient(ctx)
->>>>>>> 2c94ac7b
+			registryClient, err := connection.NewRegistryClient(ctx)
 			if err != nil {
 				log.FromContext(ctx).WithError(err).Fatal("Failed to get client")
 			}
