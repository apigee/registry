--- conflicted
+++ resolved
@@ -42,20 +42,6 @@
 			// Initialize task queue.
 			taskQueue, wait := core.WorkerPool(ctx, 64)
 			defer wait()
-<<<<<<< HEAD
-			// Generate tasks.
-			name := args[0]
-			if api, err := names.ParseApi(name); err == nil {
-				// Iterate through a collection of APIs and count the number of versions of each.
-				err = core.ListAPIs(ctx, client, api, filter, func(api *rpc.Api) {
-					taskQueue <- &countApiVersionsTask{
-						client: client,
-						api:    api,
-					}
-				})
-				if err != nil {
-					log.FromContext(ctx).WithError(err).Fatal("Failed to list APIs")
-=======
 
 			api, err := names.ParseApi(args[0])
 			if err != nil {
@@ -64,10 +50,9 @@
 
 			// Iterate through a collection of APIs and count the number of versions of each.
 			err = core.ListAPIs(ctx, client, api, filter, func(api *rpc.Api) error {
-				taskQueue <- &countVersionsTask{
-					client:  client,
-					apiName: api.Name,
->>>>>>> 8ab7da42
+				taskQueue <- &countApiVersionsTask{
+					client: client,
+					api:    api,
 				}
 				return nil
 			})
