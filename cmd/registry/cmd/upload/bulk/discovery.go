// Copyright 2020 Google LLC. All Rights Reserved.
//
// Licensed under the Apache License, Version 2.0 (the "License");
// you may not use this file except in compliance with the License.
// You may obtain a copy of the License at
//
//    http://www.apache.org/licenses/LICENSE-2.0
//
// Unless required by applicable law or agreed to in writing, software
// distributed under the License is distributed on an "AS IS" BASIS,
// WITHOUT WARRANTIES OR CONDITIONS OF ANY KIND, either express or implied.
// See the License for the specific language governing permissions and
// limitations under the License.

package bulk

import (
	"context"
	"encoding/json"
	"fmt"

	"github.com/apigee/registry/cmd/registry/core"
	"github.com/apigee/registry/connection"
	"github.com/apigee/registry/log"
	"github.com/apigee/registry/rpc"
	"github.com/spf13/cobra"

	discovery "github.com/google/gnostic/discovery"
)

func discoveryCommand(ctx context.Context) *cobra.Command {
	cmd := &cobra.Command{
		Use:   "discovery",
		Short: "Bulk-upload API Discovery documents from the Google API Discovery service",
		Run: func(cmd *cobra.Command, args []string) {
			projectID, err := cmd.Flags().GetString("project-id")
			if err != nil {
				log.FromContext(ctx).WithError(err).Fatal("Failed to get project-id from flags")
			}

			client, err := connection.NewClient(ctx)
			if err != nil {
				log.FromContext(ctx).WithError(err).Fatal("Failed to get client")
			}

			// create a queue for upload tasks and wait for the workers to finish after filling it.
			taskQueue, wait := core.WorkerPool(ctx, 64)
			defer wait()

			discoveryResponse, err := discovery.FetchList()
			if err != nil {
				log.FromContext(ctx).WithError(err).Fatal("Failed to fetch discovery list")
			}

			// Create an upload job for each API.
			for _, api := range discoveryResponse.APIs {
				taskQueue <- &uploadDiscoveryTask{
					client:    client,
					path:      api.DiscoveryRestURL,
					projectID: projectID,
					apiID:     sanitize(api.Name),
					versionID: sanitize(api.Version),
					specID:    "discovery.json",
				}
			}
		},
	}

	return cmd
}

type uploadDiscoveryTask struct {
	client    connection.Client
	path      string
	projectID string
	apiID     string
	versionID string
	specID    string
	contents  []byte
}

func (task *uploadDiscoveryTask) String() string {
	return "upload discovery " + task.path
}

func (task *uploadDiscoveryTask) Run(ctx context.Context) error {
<<<<<<< HEAD
	log.Infof(ctx, "Uploading apis/%s/versions/%s/specs/%s", task.apiID, task.versionID, task.specID)
	// Fetch (and compress) the contents of the discovery doc.
	// Do this first in case the doc URL is invalid; we ignore these errors.
	if err := task.fetchDiscoveryDoc(); err != nil {
		log.FromContext(ctx).WithError(err).Warn("Failed to download discovery doc")
=======
	log.Infof("Uploading apis/%s/versions/%s/specs/%s", task.apiID, task.versionID, task.specID)
	// Fetch the contents of the discovery doc.
	// Do this first in case the doc URL is invalid; we skip APIs with these errors.
	if err := task.fetchDiscoveryDoc(); err != nil {
		log.WithError(err).Error("Failed to download discovery doc")
>>>>>>> f421e1f3
		return nil
	}
	// If the API does not exist, create it.
	if err := task.createAPI(ctx); err != nil {
		return err
	}
	// If the API version does not exist, create it.
	if err := task.createVersion(ctx); err != nil {
		return err
	}
	// Create or update the spec as needed.
	if err := task.createOrUpdateSpec(ctx); err != nil {
		return err
	}
	return nil
}

func (task *uploadDiscoveryTask) createAPI(ctx context.Context) error {
	// Create an API if needed (or update an existing one)
	response, err := task.client.UpdateApi(ctx, &rpc.UpdateApiRequest{
		Api: &rpc.Api{
			Name:        task.apiName(),
			DisplayName: task.apiID,
		},
		AllowMissing: true,
	})
	if err == nil {
<<<<<<< HEAD
		log.Debugf(ctx, "Created %s", response.Name)
	} else if core.AlreadyExists(err) {
		log.Debugf(ctx, "Found %s", task.apiName())
	} else {
		log.FromContext(ctx).WithError(err).Debugf("Failed to create API %s", task.apiName())
=======
		log.Debugf("Updated %s", response.Name)
	} else {
		log.WithError(err).Debugf("Failed to create API %s", task.apiName())
		// Returning this error ends all tasks, which seems appropriate to
		// handle situations where all might fail due to a common problem
		// (a missing project or incorrect project-id).
>>>>>>> f421e1f3
		return fmt.Errorf("Failed to create %s, %s", task.apiName(), err)
	}

	return nil
}

func (task *uploadDiscoveryTask) createVersion(ctx context.Context) error {
<<<<<<< HEAD
	if _, err := task.client.GetApiVersion(ctx, &rpc.GetApiVersionRequest{
		Name: task.versionName(),
	}); !core.NotFound(err) {
		return err // Returns nil when version is found without error.
	}

	response, err := task.client.CreateApiVersion(ctx, &rpc.CreateApiVersionRequest{
		Parent:       task.apiName(),
		ApiVersionId: task.versionID,
		ApiVersion:   &rpc.ApiVersion{},
	})
	if err != nil {
		log.FromContext(ctx).WithError(err).Debugf("Failed to create version %s", task.versionName())
	} else {
		log.Debugf(ctx, "Created %s", response.Name)
	}

	return nil
}

func (task *uploadDiscoveryTask) createSpec(ctx context.Context) error {
	if _, err := task.client.GetApiSpec(ctx, &rpc.GetApiSpecRequest{
		Name: task.specName(),
	}); !core.NotFound(err) {
		return err // Returns nil when spec is found without error.
	}

	response, err := task.client.CreateApiSpec(ctx, &rpc.CreateApiSpecRequest{
		Parent:    task.versionName(),
		ApiSpecId: task.specID,
		ApiSpec: &rpc.ApiSpec{
			MimeType:  core.DiscoveryMimeType("+gzip"),
			Filename:  "discovery.json",
			Contents:  task.contents,
			SourceUri: task.path,
=======
	// Create an API version if needed (or update an existing one)
	response, err := task.client.UpdateApiVersion(ctx, &rpc.UpdateApiVersionRequest{
		ApiVersion: &rpc.ApiVersion{
			Name: task.versionName(),
>>>>>>> f421e1f3
		},
		AllowMissing: true,
	})
	if err != nil {
<<<<<<< HEAD
		log.FromContext(ctx).WithError(err).Debugf("Error %s [contents-length: %d]", task.specName(), len(task.contents))
	} else {
		log.Debugf(ctx, "Created %s", response.Name)
=======
		log.WithError(err).Debugf("Failed to create version %s", task.versionName())
	} else {
		log.Debugf("Updated %s", response.Name)
>>>>>>> f421e1f3
	}

	return nil
}

func (task *uploadDiscoveryTask) createOrUpdateSpec(ctx context.Context) error {
	// Use the spec size and hash to avoid unnecessary uploads.
	spec, err := task.client.GetApiSpec(ctx, &rpc.GetApiSpecRequest{
		Name: task.specName(),
	})

	if err == nil && int(spec.GetSizeBytes()) == len(task.contents) && spec.GetHash() == hashForBytes(task.contents) {
		log.Debugf("Matched already uploaded spec %s", task.specName())
		return nil
	}

	gzippedContents, err := core.GZippedBytes(task.contents)
	if err != nil {
		return err
	}

	request := &rpc.UpdateApiSpecRequest{
		ApiSpec: &rpc.ApiSpec{
			Name:      task.specName(),
			MimeType:  core.DiscoveryMimeType("+gzip"),
			Filename:  "discovery.json",
			Contents:  gzippedContents,
			SourceUri: task.path,
		},
		AllowMissing: true,
	}

	response, err := task.client.UpdateApiSpec(ctx, request)
	if err != nil {
<<<<<<< HEAD
		log.FromContext(ctx).WithError(err).Debugf("Error %s [contents-length: %d]", task.specName(), len(docZipped))
	} else if response.RevisionId != refSpec.RevisionId {
		log.Debugf(ctx, "Updated %s", response.Name)
=======
		log.WithError(err).Debugf("Error %s [contents-length: %d]", task.specName(), len(task.contents))
	} else {
		log.Debugf("Updated %s", response.Name)
>>>>>>> f421e1f3
	}

	return nil
}

func (task *uploadDiscoveryTask) projectName() string {
	return fmt.Sprintf("projects/%s", task.projectID)
}

func (task *uploadDiscoveryTask) apiName() string {
	return fmt.Sprintf("%s/locations/global/apis/%s", task.projectName(), task.apiID)
}

func (task *uploadDiscoveryTask) versionName() string {
	return fmt.Sprintf("%s/versions/%s", task.apiName(), task.versionID)
}

func (task *uploadDiscoveryTask) specName() string {
	return fmt.Sprintf("%s/specs/%s", task.versionName(), task.specID)
}

func (task *uploadDiscoveryTask) fetchDiscoveryDoc() error {
	bytes, err := discovery.FetchDocumentBytes(task.path)
	if err != nil {
		return err
	}

	task.contents, err = normalizeJSON(bytes)
	return err
}

// Normalize JSON documents by remarshalling them to
// ensure that their keys are sorted alphabetically.
// For readability, marshalled docs are indented.
func normalizeJSON(bytes []byte) ([]byte, error) {
	var m interface{}
	if err := json.Unmarshal(bytes, &m); err != nil {
		return nil, err
	}
	return json.MarshalIndent(m, "", "  ")
}<|MERGE_RESOLUTION|>--- conflicted
+++ resolved
@@ -84,19 +84,11 @@
 }
 
 func (task *uploadDiscoveryTask) Run(ctx context.Context) error {
-<<<<<<< HEAD
 	log.Infof(ctx, "Uploading apis/%s/versions/%s/specs/%s", task.apiID, task.versionID, task.specID)
-	// Fetch (and compress) the contents of the discovery doc.
-	// Do this first in case the doc URL is invalid; we ignore these errors.
-	if err := task.fetchDiscoveryDoc(); err != nil {
-		log.FromContext(ctx).WithError(err).Warn("Failed to download discovery doc")
-=======
-	log.Infof("Uploading apis/%s/versions/%s/specs/%s", task.apiID, task.versionID, task.specID)
 	// Fetch the contents of the discovery doc.
 	// Do this first in case the doc URL is invalid; we skip APIs with these errors.
 	if err := task.fetchDiscoveryDoc(); err != nil {
-		log.WithError(err).Error("Failed to download discovery doc")
->>>>>>> f421e1f3
+		log.FromContext(ctx).WithError(err).Error("Failed to download discovery doc")
 		return nil
 	}
 	// If the API does not exist, create it.
@@ -124,20 +116,12 @@
 		AllowMissing: true,
 	})
 	if err == nil {
-<<<<<<< HEAD
-		log.Debugf(ctx, "Created %s", response.Name)
-	} else if core.AlreadyExists(err) {
-		log.Debugf(ctx, "Found %s", task.apiName())
+		log.Debugf(ctx, "Updated %s", response.Name)
 	} else {
 		log.FromContext(ctx).WithError(err).Debugf("Failed to create API %s", task.apiName())
-=======
-		log.Debugf("Updated %s", response.Name)
-	} else {
-		log.WithError(err).Debugf("Failed to create API %s", task.apiName())
 		// Returning this error ends all tasks, which seems appropriate to
 		// handle situations where all might fail due to a common problem
 		// (a missing project or incorrect project-id).
->>>>>>> f421e1f3
 		return fmt.Errorf("Failed to create %s, %s", task.apiName(), err)
 	}
 
@@ -145,61 +129,17 @@
 }
 
 func (task *uploadDiscoveryTask) createVersion(ctx context.Context) error {
-<<<<<<< HEAD
-	if _, err := task.client.GetApiVersion(ctx, &rpc.GetApiVersionRequest{
-		Name: task.versionName(),
-	}); !core.NotFound(err) {
-		return err // Returns nil when version is found without error.
-	}
-
-	response, err := task.client.CreateApiVersion(ctx, &rpc.CreateApiVersionRequest{
-		Parent:       task.apiName(),
-		ApiVersionId: task.versionID,
-		ApiVersion:   &rpc.ApiVersion{},
-	})
-	if err != nil {
-		log.FromContext(ctx).WithError(err).Debugf("Failed to create version %s", task.versionName())
-	} else {
-		log.Debugf(ctx, "Created %s", response.Name)
-	}
-
-	return nil
-}
-
-func (task *uploadDiscoveryTask) createSpec(ctx context.Context) error {
-	if _, err := task.client.GetApiSpec(ctx, &rpc.GetApiSpecRequest{
-		Name: task.specName(),
-	}); !core.NotFound(err) {
-		return err // Returns nil when spec is found without error.
-	}
-
-	response, err := task.client.CreateApiSpec(ctx, &rpc.CreateApiSpecRequest{
-		Parent:    task.versionName(),
-		ApiSpecId: task.specID,
-		ApiSpec: &rpc.ApiSpec{
-			MimeType:  core.DiscoveryMimeType("+gzip"),
-			Filename:  "discovery.json",
-			Contents:  task.contents,
-			SourceUri: task.path,
-=======
 	// Create an API version if needed (or update an existing one)
 	response, err := task.client.UpdateApiVersion(ctx, &rpc.UpdateApiVersionRequest{
 		ApiVersion: &rpc.ApiVersion{
 			Name: task.versionName(),
->>>>>>> f421e1f3
 		},
 		AllowMissing: true,
 	})
 	if err != nil {
-<<<<<<< HEAD
-		log.FromContext(ctx).WithError(err).Debugf("Error %s [contents-length: %d]", task.specName(), len(task.contents))
+		log.FromContext(ctx).WithError(err).Debugf("Failed to create version %s", task.versionName())
 	} else {
-		log.Debugf(ctx, "Created %s", response.Name)
-=======
-		log.WithError(err).Debugf("Failed to create version %s", task.versionName())
-	} else {
-		log.Debugf("Updated %s", response.Name)
->>>>>>> f421e1f3
+		log.Debugf(ctx, "Updated %s", response.Name)
 	}
 
 	return nil
@@ -212,7 +152,7 @@
 	})
 
 	if err == nil && int(spec.GetSizeBytes()) == len(task.contents) && spec.GetHash() == hashForBytes(task.contents) {
-		log.Debugf("Matched already uploaded spec %s", task.specName())
+		log.Debugf(ctx, "Matched already uploaded spec %s", task.specName())
 		return nil
 	}
 
@@ -234,15 +174,9 @@
 
 	response, err := task.client.UpdateApiSpec(ctx, request)
 	if err != nil {
-<<<<<<< HEAD
-		log.FromContext(ctx).WithError(err).Debugf("Error %s [contents-length: %d]", task.specName(), len(docZipped))
-	} else if response.RevisionId != refSpec.RevisionId {
+		log.FromContext(ctx).WithError(err).Debugf("Error %s [contents-length: %d]", task.specName(), len(task.contents))
+	} else {
 		log.Debugf(ctx, "Updated %s", response.Name)
-=======
-		log.WithError(err).Debugf("Error %s [contents-length: %d]", task.specName(), len(task.contents))
-	} else {
-		log.Debugf("Updated %s", response.Name)
->>>>>>> f421e1f3
 	}
 
 	return nil
