// Copyright 2020 Google LLC. All Rights Reserved.
//
// Licensed under the Apache License, Version 2.0 (the "License");
// you may not use this file except in compliance with the License.
// You may obtain a copy of the License at
//
//    http://www.apache.org/licenses/LICENSE-2.0
//
// Unless required by applicable law or agreed to in writing, software
// distributed under the License is distributed on an "AS IS" BASIS,
// WITHOUT WARRANTIES OR CONDITIONS OF ANY KIND, either express or implied.
// See the License for the specific language governing permissions and
// limitations under the License.

package bulk

import (
	"context"
	"fmt"
	"os"
	"path"
	"path/filepath"
	"regexp"
	"strings"

	"github.com/apigee/registry/cmd/registry/core"
	"github.com/apigee/registry/connection"
	"github.com/apigee/registry/log"
	"github.com/apigee/registry/rpc"
	"github.com/spf13/cobra"
)

func protosCommand(ctx context.Context) *cobra.Command {
	var baseURI string
	cmd := &cobra.Command{
		Use:   "protos",
		Short: "Bulk-upload Protocol Buffer descriptions from a directory of specs",
		Args:  cobra.MinimumNArgs(1),
		Run: func(cmd *cobra.Command, args []string) {
			projectID, err := cmd.Flags().GetString("project-id")
			if err != nil {
				log.FromContext(ctx).WithError(err).Fatal("Failed to get project-id from flags")
			}

			client, err := connection.NewClient(ctx)
			if err != nil {
				log.FromContext(ctx).WithError(err).Fatal("Failed to get client")
			}

			for _, arg := range args {
				scanDirectoryForProtos(ctx, client, projectID, baseURI, arg)
			}
		},
	}

	cmd.Flags().StringVar(&baseURI, "base-uri", "", "Prefix to use for the source_uri field of each proto upload")
	return cmd
}

func scanDirectoryForProtos(ctx context.Context, client connection.Client, projectID, baseURI, directory string) {
	// create a queue for upload tasks and wait for the workers to finish after filling it.
	taskQueue, wait := core.WorkerPool(ctx, 64)
	defer wait()

	dirPattern := regexp.MustCompile("v.*[1-9]+.*")
	if err := filepath.Walk(directory, func(filepath string, info os.FileInfo, err error) error {
		if err != nil {
			return err
		}

		// Skip non-matching directories.
		filename := path.Base(filepath)
		if !info.IsDir() || !dirPattern.MatchString(filename) {
			return nil
		}

		taskQueue <- &uploadProtoTask{
			client:    client,
			baseURI:   baseURI,
			projectID: projectID,
			path:      filepath,
			directory: directory,
		}

		return nil
	}); err != nil {
		log.FromContext(ctx).WithError(err).Debug("Failed to walk directory")
	}
}

type uploadProtoTask struct {
	client    connection.Client
	baseURI   string
	projectID string
	path      string
	directory string
	apiID     string // computed at runtime
	versionID string // computed at runtime
	specID    string // computed at runtime
}

func (task *uploadProtoTask) String() string {
	return "upload proto " + task.path
}

func (task *uploadProtoTask) Run(ctx context.Context) error {
	// Populate API path fields using the file's path.
	task.populateFields()
	log.Infof(ctx, "Uploading apis/%s/versions/%s/specs/%s", task.apiID, task.versionID, task.specID)

	// If the API does not exist, create it.
	if err := task.createAPI(ctx); err != nil {
		return err
	}
	// If the API version does not exist, create it.
	if err := task.createVersion(ctx); err != nil {
		return err
	}
	// Create or update the spec as needed.
	if err := task.createOrUpdateSpec(ctx); err != nil {
		return err
	}
	return nil
}

func (task *uploadProtoTask) populateFields() {
	parts := strings.Split(task.apiPath(), "/")
	apiParts := parts[0 : len(parts)-1]
	apiPart := strings.ReplaceAll(strings.Join(apiParts, "-"), "/", "-")
	task.apiID = sanitize(apiPart)

	versionPart := parts[len(parts)-1]
	task.versionID = sanitize(versionPart)

	specPart := task.fileName()
	task.specID = sanitize(specPart)
}

func (task *uploadProtoTask) createAPI(ctx context.Context) error {
	// Create an API if needed (or update an existing one)
	response, err := task.client.UpdateApi(ctx, &rpc.UpdateApiRequest{
		Api: &rpc.Api{
			Name:        task.apiName(),
			DisplayName: task.apiID,
		},
		AllowMissing: true,
	})
	if err == nil {
<<<<<<< HEAD
		log.Debugf(ctx, "Created %s", response.Name)
	} else if core.AlreadyExists(err) {
		log.Debugf(ctx, "Found %s", task.apiName())
	} else {
		log.FromContext(ctx).WithError(err).Debugf("Failed to create API %s", task.apiName())
=======
		log.Debugf("Updated %s", response.Name)
	} else {
		log.WithError(err).Debugf("Failed to create API %s", task.apiName())
		// Returning this error ends all tasks, which seems appropriate to
		// handle situations where all might fail due to a common problem
		// (a missing project or incorrect project-id).
		return fmt.Errorf("Failed to create %s, %s", task.apiName(), err)
>>>>>>> f421e1f3
	}

	return nil
}

func (task *uploadProtoTask) createVersion(ctx context.Context) error {
	// Create an API version if needed (or update an existing one)
	response, err := task.client.UpdateApiVersion(ctx, &rpc.UpdateApiVersionRequest{
		ApiVersion: &rpc.ApiVersion{
			Name: task.versionName(),
		},
		AllowMissing: true,
	})
<<<<<<< HEAD
	if err != nil {
		log.FromContext(ctx).WithError(err).Debugf("Failed to create version %s", task.versionName())
	} else {
		log.Debugf(ctx, "Created %s", response.Name)
=======
	if err == nil {
		log.Debugf("Updated %s", response.Name)
	} else {
		log.WithError(err).Debugf("Failed to create version %s", task.versionName())
>>>>>>> f421e1f3
	}

	return nil
}

func (task *uploadProtoTask) createOrUpdateSpec(ctx context.Context) error {
	contents, err := task.zipContents()
	if err != nil {
		return err
	}

	// Use the spec size and hash to avoid unnecessary uploads.
	spec, err := task.client.GetApiSpec(ctx, &rpc.GetApiSpecRequest{
		Name: task.specName(),
	})

	if err == nil && int(spec.GetSizeBytes()) == len(contents) && spec.GetHash() == hashForBytes(contents) {
		log.Debugf("Matched already uploaded spec %s", task.specName())
		return nil
	}

	request := &rpc.UpdateApiSpecRequest{
		ApiSpec: &rpc.ApiSpec{
			Name:     task.specName(),
			MimeType: core.ProtobufMimeType("+zip"),
			Filename: task.fileName(),
			Contents: contents,
		},
		AllowMissing: true,
	}
	if task.baseURI != "" {
		request.ApiSpec.SourceUri = fmt.Sprintf("%s/%s", task.baseURI, task.apiPath())
	}

	response, err := task.client.UpdateApiSpec(ctx, request)
	if err != nil {
		log.FromContext(ctx).WithError(err).Errorf("Error %s [contents-length: %d]", task.specName(), len(contents))
	} else {
<<<<<<< HEAD
		log.Debugf(ctx, "Created %s", response.Name)
	}

	return nil
}

func (task *uploadProtoTask) updateSpec(ctx context.Context) error {
	contents, err := task.zipContents()
	if err != nil {
		return err
	}

	spec, err := task.client.GetApiSpec(ctx, &rpc.GetApiSpecRequest{
		Name: task.specName(),
	})
	if err != nil && !core.NotFound(err) {
		return err
	}

	request := &rpc.UpdateApiSpecRequest{
		ApiSpec: &rpc.ApiSpec{
			Name:     task.specName(),
			Contents: contents,
		},
		UpdateMask: &fieldmaskpb.FieldMask{Paths: []string{"contents"}},
	}

	response, err := task.client.UpdateApiSpec(ctx, request)
	if err != nil {
		log.FromContext(ctx).WithError(err).Errorf("Error %s [contents-length: %d]", request.ApiSpec.Name, len(contents))
	} else if response.RevisionId != spec.RevisionId {
		log.Debugf(ctx, "Updated %s", response.Name)
=======
		log.Debugf("Updated %s", response.Name)
>>>>>>> f421e1f3
	}

	return nil
}

func (task *uploadProtoTask) projectName() string {
	return fmt.Sprintf("projects/%s", task.projectID)
}

func (task *uploadProtoTask) apiName() string {
	return fmt.Sprintf("%s/locations/global/apis/%s", task.projectName(), task.apiID)
}

func (task *uploadProtoTask) versionName() string {
	return fmt.Sprintf("%s/versions/%s", task.apiName(), task.versionID)
}

func (task *uploadProtoTask) specName() string {
	return fmt.Sprintf("%s/specs/%s", task.versionName(), task.specID)
}

func (task *uploadProtoTask) apiPath() string {
	prefix := task.directory + "/"
	return strings.TrimPrefix(task.path, prefix)
}

func (task *uploadProtoTask) fileName() string {
	return "protos.zip"
}

func (task *uploadProtoTask) zipContents() ([]byte, error) {
	prefix := task.directory + "/"
	contents, err := core.ZipArchiveOfPath(task.path, prefix)
	if err != nil {
		return nil, err
	}

	return contents.Bytes(), nil
}<|MERGE_RESOLUTION|>--- conflicted
+++ resolved
@@ -146,21 +146,13 @@
 		AllowMissing: true,
 	})
 	if err == nil {
-<<<<<<< HEAD
-		log.Debugf(ctx, "Created %s", response.Name)
-	} else if core.AlreadyExists(err) {
-		log.Debugf(ctx, "Found %s", task.apiName())
+		log.Debugf(ctx, "Updated %s", response.Name)
 	} else {
 		log.FromContext(ctx).WithError(err).Debugf("Failed to create API %s", task.apiName())
-=======
-		log.Debugf("Updated %s", response.Name)
-	} else {
-		log.WithError(err).Debugf("Failed to create API %s", task.apiName())
 		// Returning this error ends all tasks, which seems appropriate to
 		// handle situations where all might fail due to a common problem
 		// (a missing project or incorrect project-id).
 		return fmt.Errorf("Failed to create %s, %s", task.apiName(), err)
->>>>>>> f421e1f3
 	}
 
 	return nil
@@ -174,17 +166,10 @@
 		},
 		AllowMissing: true,
 	})
-<<<<<<< HEAD
-	if err != nil {
+	if err == nil {
+		log.Debugf(ctx, "Updated %s", response.Name)
+	} else {
 		log.FromContext(ctx).WithError(err).Debugf("Failed to create version %s", task.versionName())
-	} else {
-		log.Debugf(ctx, "Created %s", response.Name)
-=======
-	if err == nil {
-		log.Debugf("Updated %s", response.Name)
-	} else {
-		log.WithError(err).Debugf("Failed to create version %s", task.versionName())
->>>>>>> f421e1f3
 	}
 
 	return nil
@@ -202,7 +187,7 @@
 	})
 
 	if err == nil && int(spec.GetSizeBytes()) == len(contents) && spec.GetHash() == hashForBytes(contents) {
-		log.Debugf("Matched already uploaded spec %s", task.specName())
+		log.Debugf(ctx, "Matched already uploaded spec %s", task.specName())
 		return nil
 	}
 
@@ -223,42 +208,7 @@
 	if err != nil {
 		log.FromContext(ctx).WithError(err).Errorf("Error %s [contents-length: %d]", task.specName(), len(contents))
 	} else {
-<<<<<<< HEAD
-		log.Debugf(ctx, "Created %s", response.Name)
-	}
-
-	return nil
-}
-
-func (task *uploadProtoTask) updateSpec(ctx context.Context) error {
-	contents, err := task.zipContents()
-	if err != nil {
-		return err
-	}
-
-	spec, err := task.client.GetApiSpec(ctx, &rpc.GetApiSpecRequest{
-		Name: task.specName(),
-	})
-	if err != nil && !core.NotFound(err) {
-		return err
-	}
-
-	request := &rpc.UpdateApiSpecRequest{
-		ApiSpec: &rpc.ApiSpec{
-			Name:     task.specName(),
-			Contents: contents,
-		},
-		UpdateMask: &fieldmaskpb.FieldMask{Paths: []string{"contents"}},
-	}
-
-	response, err := task.client.UpdateApiSpec(ctx, request)
-	if err != nil {
-		log.FromContext(ctx).WithError(err).Errorf("Error %s [contents-length: %d]", request.ApiSpec.Name, len(contents))
-	} else if response.RevisionId != spec.RevisionId {
 		log.Debugf(ctx, "Updated %s", response.Name)
-=======
-		log.Debugf("Updated %s", response.Name)
->>>>>>> f421e1f3
 	}
 
 	return nil
