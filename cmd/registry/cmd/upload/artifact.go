// Copyright 2022 Google LLC
//
// Licensed under the Apache License, Version 2.0 (the "License");
// you may not use this file except in compliance with the License.
// You may obtain a copy of the License at
//
//      http://www.apache.org/licenses/LICENSE-2.0
//
// Unless required by applicable law or agreed to in writing, software
// distributed under the License is distributed on an "AS IS" BASIS,
// WITHOUT WARRANTIES OR CONDITIONS OF ANY KIND, either express or implied.
// See the License for the specific language governing permissions and
// limitations under the License.

package upload

import (
	"context"
	"fmt"
	"io/ioutil"

	"github.com/apigee/registry/cmd/registry/controller"
	"github.com/apigee/registry/cmd/registry/core"
	"github.com/apigee/registry/cmd/registry/patch"
	"github.com/apigee/registry/cmd/registry/scoring"
	"github.com/apigee/registry/connection"
	"github.com/apigee/registry/log"
	"github.com/apigee/registry/rpc"
	"github.com/ghodss/yaml"
	"github.com/spf13/cobra"
	"google.golang.org/protobuf/encoding/protojson"
	"google.golang.org/protobuf/proto"
)

func artifactCommand() *cobra.Command {
	var parent string
	cmd := &cobra.Command{
		Use:   "artifact FILE_PATH --parent=value",
		Short: "Upload an artifact",
		Args:  cobra.ExactArgs(1),
		Run: func(cmd *cobra.Command, args []string) {
			ctx := cmd.Context()
			artifactFilePath := args[0]
			if artifactFilePath == "" {
				log.Fatal(ctx, "Please provide a FILE_PATH for an artifact")
			}
			artifact, err := buildArtifact(ctx, parent, artifactFilePath)
			if err != nil {
				log.FromContext(ctx).WithError(err).Fatal("Failed to read artifact")
			}
			client, err := connection.NewClient(ctx)
			if err != nil {
				log.FromContext(ctx).WithError(err).Fatal("Failed to get client")
			}
			log.Debugf(ctx, "Uploading %s", artifact.Name)
			if err = core.SetArtifact(ctx, client, artifact); err != nil {
				log.FromContext(ctx).WithError(err).Fatal("Failed to save artifact")
			}
		},
	}
	cmd.Flags().StringVar(&parent, "parent", "", "Parent resource for the artifact")
	_ = cmd.MarkFlagRequired("parent")
	return cmd
}

func buildArtifact(ctx context.Context, parent string, filename string) (*rpc.Artifact, error) {
	yamlBytes, err := ioutil.ReadFile(filename)
	if err != nil {
		return nil, err
	}

	// get the id and kind of artifact from the YAML elements common to all artifacts
	type ArtifactHeader struct {
		Id   string `yaml:"id"`
		Kind string `yaml:"kind"`
	}
	var header ArtifactHeader
	if err = yaml.Unmarshal(yamlBytes, &header); err != nil {
		return nil, err
	}

	// read the specified kind of artifact
	jsonBytes, _ := yaml.YAMLToJSON(yamlBytes) // to use protojson.Unmarshal()
	var artifact *rpc.Artifact
	switch header.Kind {
<<<<<<< HEAD
	case "DisplaySettings":
		artifact, err = buildDisplaySettingsArtifact(ctx, jsonBytes)
	case "Lifecycle":
		artifact, err = buildLifecycleArtifact(ctx, jsonBytes)
	case "Manifest":
		artifact, err = buildManifestArtifact(ctx, parent, jsonBytes)
	case "ReferenceList":
		artifact, err = buildReferenceListArtifact(ctx, jsonBytes)
	case "Score":
		artifact, err = buildScoreArtifact(ctx, jsonBytes)
	case "ScoreCard":
		artifact, err = buildScoreCardArtifact(ctx, jsonBytes)
	case "ScoreCardDefinition":
=======
	case "DisplaySettings", patch.DisplaySettingsMimeType:
		artifact, err = buildDisplaySettingsArtifact(jsonBytes)
	case "Lifecycle", patch.LifecycleMimeType:
		artifact, err = buildLifecycleArtifact(jsonBytes)
	case "Manifest", patch.ManifestMimeType:
		artifact, err = buildManifestArtifact(ctx, parent, jsonBytes)
	case "ReferenceList", patch.ReferenceListMimeType:
		artifact, err = buildReferenceListArtifact(jsonBytes)
	case "Score", patch.ScoreMimeType:
		artifact, err = buildScoreArtifact(jsonBytes)
	case "ScoreCard", patch.ScoreCardMimeType:
		artifact, err = buildScoreCardArtifact(jsonBytes)
	case "ScoreCardDefinition", patch.ScoreCardDefinitionMimeType:
>>>>>>> aaa784a4
		artifact, err = buildScoreCardDefinitionArtifact(ctx, parent, jsonBytes)
	case "ScoreDefinition":
		artifact, err = buildScoreDefinitionArtifact(ctx, parent, jsonBytes)
<<<<<<< HEAD
	case "TaxonomyList":
		artifact, err = buildTaxonomyListArtifact(ctx, jsonBytes)
=======
	case "TaxonomyList", patch.TaxonomyListMimeType:
		artifact, err = buildTaxonomyListArtifact(jsonBytes)
>>>>>>> aaa784a4
	default:
		err = fmt.Errorf("unsupported artifact type %s", header.Kind)
	}
	if err != nil {
		return nil, err
	}

	// set the artifact name before returning
	artifact.Name = fmt.Sprintf("%s/artifacts/%s", parent, header.Id)
	return artifact, nil
}

func buildDisplaySettingsArtifact(jsonBytes []byte) (*rpc.Artifact, error) {
	m := &rpc.DisplaySettings{}
	if err := protojson.Unmarshal(jsonBytes, m); err != nil {
		return nil, err
	}
	artifactBytes, err := proto.Marshal(m)
	if err != nil {
		return nil, err
	}
	return &rpc.Artifact{
		Contents: artifactBytes,
		MimeType: patch.MimeTypeForKind("DisplaySettings"),
	}, nil
}

func buildLifecycleArtifact(jsonBytes []byte) (*rpc.Artifact, error) {
	m := &rpc.Lifecycle{}
	if err := protojson.Unmarshal(jsonBytes, m); err != nil {
		return nil, err
	}
	artifactBytes, err := proto.Marshal(m)
	if err != nil {
		return nil, err
	}
	return &rpc.Artifact{
		Contents: artifactBytes,
		MimeType: patch.MimeTypeForKind("Lifecycle"),
	}, nil
}

func buildManifestArtifact(ctx context.Context, parent string, jsonBytes []byte) (*rpc.Artifact, error) {
	m := &rpc.Manifest{}
	if err := protojson.Unmarshal(jsonBytes, m); err != nil {
		return nil, err
	}
	errs := controller.ValidateManifest(parent, m)
	if count := len(errs); count > 0 {
		for _, err := range errs {
			log.FromContext(ctx).WithError(err).Error("Manifest error")
		}
		return nil, fmt.Errorf("manifest definition contains %d error(s): see logs for details", count)
	}
	artifactBytes, err := proto.Marshal(m)
	if err != nil {
		return nil, err
	}
	return &rpc.Artifact{
		Contents: artifactBytes,
		MimeType: patch.MimeTypeForKind("Manifest"),
	}, nil
}

func buildReferenceListArtifact(jsonBytes []byte) (*rpc.Artifact, error) {
	m := &rpc.ReferenceList{}
	if err := protojson.Unmarshal(jsonBytes, m); err != nil {
		return nil, err
	}
	artifactBytes, err := proto.Marshal(m)
	if err != nil {
		return nil, err
	}
	return &rpc.Artifact{
		Contents: artifactBytes,
		MimeType: patch.MimeTypeForKind("ReferenceList"),
	}, nil
}

func buildTaxonomyListArtifact(jsonBytes []byte) (*rpc.Artifact, error) {
	m := &rpc.TaxonomyList{}
	if err := protojson.Unmarshal(jsonBytes, m); err != nil {
		return nil, err
	}
	artifactBytes, err := proto.Marshal(m)
	if err != nil {
		return nil, err
	}
	return &rpc.Artifact{
		Contents: artifactBytes,
		MimeType: patch.MimeTypeForKind("TaxonomyList"),
	}, nil
}

func buildScoreDefinitionArtifact(ctx context.Context, parent string, jsonBytes []byte) (*rpc.Artifact, error) {
	m := &rpc.ScoreDefinition{}
	if err := protojson.Unmarshal(jsonBytes, m); err != nil {
		return nil, err
	}
	errs := scoring.ValidateScoreDefinition(parent, m)
	if count := len(errs); count > 0 {
		for _, err := range errs {
			log.FromContext(ctx).WithError(err).Error("ScoreDefinition error")
		}
		return nil, fmt.Errorf("ScoreDefinition contains %d error(s): see logs for details", count)
	}

	artifactBytes, err := proto.Marshal(m)
	if err != nil {
		return nil, err
	}
	return &rpc.Artifact{
		Contents: artifactBytes,
		MimeType: patch.MimeTypeForKind("ScoreDefinition"),
	}, nil
}

func buildScoreCardDefinitionArtifact(ctx context.Context, parent string, jsonBytes []byte) (*rpc.Artifact, error) {
	m := &rpc.ScoreCardDefinition{}
	if err := protojson.Unmarshal(jsonBytes, m); err != nil {
		return nil, err
	}
	errs := scoring.ValidateScoreCardDefinition(parent, m)
	if count := len(errs); count > 0 {
		for _, err := range errs {
			log.FromContext(ctx).WithError(err).Error("ScoreCardDefinition error")
		}
		return nil, fmt.Errorf("ScoreCardDefinition contains %d error(s): see logs for details", count)
	}

	artifactBytes, err := proto.Marshal(m)
	if err != nil {
		return nil, err
	}
	return &rpc.Artifact{
		Contents: artifactBytes,
		MimeType: patch.MimeTypeForKind("ScoreCardDefinition"),
	}, nil
}

func buildScoreArtifact(jsonBytes []byte) (*rpc.Artifact, error) {
	m := &rpc.Score{}
	if err := protojson.Unmarshal(jsonBytes, m); err != nil {
		return nil, err
	}
	artifactBytes, err := proto.Marshal(m)
	if err != nil {
		return nil, err
	}
	return &rpc.Artifact{
		Contents: artifactBytes,
		MimeType: patch.MimeTypeForKind("Score"),
	}, nil
}

func buildScoreCardArtifact(jsonBytes []byte) (*rpc.Artifact, error) {
	m := &rpc.ScoreCard{}
	if err := protojson.Unmarshal(jsonBytes, m); err != nil {
		return nil, err
	}
	artifactBytes, err := proto.Marshal(m)
	if err != nil {
		return nil, err
	}
	return &rpc.Artifact{
		Contents: artifactBytes,
		MimeType: patch.MimeTypeForKind("ScoreCard"),
	}, nil
}<|MERGE_RESOLUTION|>--- conflicted
+++ resolved
@@ -83,45 +83,24 @@
 	jsonBytes, _ := yaml.YAMLToJSON(yamlBytes) // to use protojson.Unmarshal()
 	var artifact *rpc.Artifact
 	switch header.Kind {
-<<<<<<< HEAD
 	case "DisplaySettings":
-		artifact, err = buildDisplaySettingsArtifact(ctx, jsonBytes)
+		artifact, err = buildDisplaySettingsArtifact(jsonBytes)
 	case "Lifecycle":
-		artifact, err = buildLifecycleArtifact(ctx, jsonBytes)
+		artifact, err = buildLifecycleArtifact(jsonBytes)
 	case "Manifest":
 		artifact, err = buildManifestArtifact(ctx, parent, jsonBytes)
 	case "ReferenceList":
-		artifact, err = buildReferenceListArtifact(ctx, jsonBytes)
+		artifact, err = buildReferenceListArtifact(jsonBytes)
 	case "Score":
-		artifact, err = buildScoreArtifact(ctx, jsonBytes)
+		artifact, err = buildScoreArtifact(jsonBytes)
 	case "ScoreCard":
-		artifact, err = buildScoreCardArtifact(ctx, jsonBytes)
+		artifact, err = buildScoreCardArtifact(jsonBytes)
 	case "ScoreCardDefinition":
-=======
-	case "DisplaySettings", patch.DisplaySettingsMimeType:
-		artifact, err = buildDisplaySettingsArtifact(jsonBytes)
-	case "Lifecycle", patch.LifecycleMimeType:
-		artifact, err = buildLifecycleArtifact(jsonBytes)
-	case "Manifest", patch.ManifestMimeType:
-		artifact, err = buildManifestArtifact(ctx, parent, jsonBytes)
-	case "ReferenceList", patch.ReferenceListMimeType:
-		artifact, err = buildReferenceListArtifact(jsonBytes)
-	case "Score", patch.ScoreMimeType:
-		artifact, err = buildScoreArtifact(jsonBytes)
-	case "ScoreCard", patch.ScoreCardMimeType:
-		artifact, err = buildScoreCardArtifact(jsonBytes)
-	case "ScoreCardDefinition", patch.ScoreCardDefinitionMimeType:
->>>>>>> aaa784a4
 		artifact, err = buildScoreCardDefinitionArtifact(ctx, parent, jsonBytes)
 	case "ScoreDefinition":
 		artifact, err = buildScoreDefinitionArtifact(ctx, parent, jsonBytes)
-<<<<<<< HEAD
 	case "TaxonomyList":
-		artifact, err = buildTaxonomyListArtifact(ctx, jsonBytes)
-=======
-	case "TaxonomyList", patch.TaxonomyListMimeType:
 		artifact, err = buildTaxonomyListArtifact(jsonBytes)
->>>>>>> aaa784a4
 	default:
 		err = fmt.Errorf("unsupported artifact type %s", header.Kind)
 	}
